/*
 *  Fast Userspace Mutexes (which I call "Futexes!").
 *  (C) Rusty Russell, IBM 2002
 *
 *  Generalized futexes, futex requeueing, misc fixes by Ingo Molnar
 *  (C) Copyright 2003 Red Hat Inc, All Rights Reserved
 *
 *  Removed page pinning, fix privately mapped COW pages and other cleanups
 *  (C) Copyright 2003, 2004 Jamie Lokier
 *
 *  Robust futex support started by Ingo Molnar
 *  (C) Copyright 2006 Red Hat Inc, All Rights Reserved
 *  Thanks to Thomas Gleixner for suggestions, analysis and fixes.
 *
 *  PI-futex support started by Ingo Molnar and Thomas Gleixner
 *  Copyright (C) 2006 Red Hat, Inc., Ingo Molnar <mingo@redhat.com>
 *  Copyright (C) 2006 Timesys Corp., Thomas Gleixner <tglx@timesys.com>
 *
 *  PRIVATE futexes by Eric Dumazet
 *  Copyright (C) 2007 Eric Dumazet <dada1@cosmosbay.com>
 *
 *  Requeue-PI support by Darren Hart <dvhltc@us.ibm.com>
 *  Copyright (C) IBM Corporation, 2009
 *  Thanks to Thomas Gleixner for conceptual design and careful reviews.
 *
 *  Thanks to Ben LaHaise for yelling "hashed waitqueues" loudly
 *  enough at me, Linus for the original (flawed) idea, Matthew
 *  Kirkwood for proof-of-concept implementation.
 *
 *  "The futexes are also cursed."
 *  "But they come in a choice of three flavours!"
 *
 *  This program is free software; you can redistribute it and/or modify
 *  it under the terms of the GNU General Public License as published by
 *  the Free Software Foundation; either version 2 of the License, or
 *  (at your option) any later version.
 *
 *  This program is distributed in the hope that it will be useful,
 *  but WITHOUT ANY WARRANTY; without even the implied warranty of
 *  MERCHANTABILITY or FITNESS FOR A PARTICULAR PURPOSE.  See the
 *  GNU General Public License for more details.
 *
 *  You should have received a copy of the GNU General Public License
 *  along with this program; if not, write to the Free Software
 *  Foundation, Inc., 59 Temple Place, Suite 330, Boston, MA  02111-1307  USA
 */
#include <linux/slab.h>
#include <linux/poll.h>
#include <linux/fs.h>
#include <linux/file.h>
#include <linux/jhash.h>
#include <linux/init.h>
#include <linux/futex.h>
#include <linux/mount.h>
#include <linux/pagemap.h>
#include <linux/syscalls.h>
#include <linux/signal.h>
#include <linux/module.h>
#include <linux/magic.h>
#include <linux/pid.h>
#include <linux/nsproxy.h>

#include <asm/futex.h>

#include "rtmutex_common.h"

int __read_mostly futex_cmpxchg_enabled;

#define FUTEX_HASHBITS (CONFIG_BASE_SMALL ? 4 : 8)

/*
 * Priority Inheritance state:
 */
struct futex_pi_state {
	/*
	 * list of 'owned' pi_state instances - these have to be
	 * cleaned up in do_exit() if the task exits prematurely:
	 */
	struct list_head list;

	/*
	 * The PI object:
	 */
	struct rt_mutex pi_mutex;

	struct task_struct *owner;
	atomic_t refcount;

	union futex_key key;
};

/**
 * struct futex_q - The hashed futex queue entry, one per waiting task
 * @task:		the task waiting on the futex
 * @lock_ptr:		the hash bucket lock
 * @key:		the key the futex is hashed on
 * @pi_state:		optional priority inheritance state
 * @rt_waiter:		rt_waiter storage for use with requeue_pi
 * @requeue_pi_key:	the requeue_pi target futex key
 * @bitset:		bitset for the optional bitmasked wakeup
 *
 * We use this hashed waitqueue, instead of a normal wait_queue_t, so
 * we can wake only the relevant ones (hashed queues may be shared).
 *
 * A futex_q has a woken state, just like tasks have TASK_RUNNING.
 * It is considered woken when plist_node_empty(&q->list) || q->lock_ptr == 0.
 * The order of wakup is always to make the first condition true, then
 * the second.
 *
 * PI futexes are typically woken before they are removed from the hash list via
 * the rt_mutex code. See unqueue_me_pi().
 */
struct futex_q {
	struct plist_node list;

	struct task_struct *task;
	spinlock_t *lock_ptr;
	union futex_key key;
	struct futex_pi_state *pi_state;
	struct rt_mutex_waiter *rt_waiter;
	union futex_key *requeue_pi_key;
	u32 bitset;
};

/*
 * Hash buckets are shared by all the futex_keys that hash to the same
 * location.  Each key may have multiple futex_q structures, one for each task
 * waiting on a futex.
 */
struct futex_hash_bucket {
	spinlock_t lock;
	struct plist_head chain;
};

static struct futex_hash_bucket futex_queues[1<<FUTEX_HASHBITS];

/*
 * We hash on the keys returned from get_futex_key (see below).
 */
static struct futex_hash_bucket *hash_futex(union futex_key *key)
{
	u32 hash = jhash2((u32*)&key->both.word,
			  (sizeof(key->both.word)+sizeof(key->both.ptr))/4,
			  key->both.offset);
	return &futex_queues[hash & ((1 << FUTEX_HASHBITS)-1)];
}

/*
 * Return 1 if two futex_keys are equal, 0 otherwise.
 */
static inline int match_futex(union futex_key *key1, union futex_key *key2)
{
	return (key1 && key2
		&& key1->both.word == key2->both.word
		&& key1->both.ptr == key2->both.ptr
		&& key1->both.offset == key2->both.offset);
}

/*
 * Take a reference to the resource addressed by a key.
 * Can be called while holding spinlocks.
 *
 */
static void get_futex_key_refs(union futex_key *key)
{
	if (!key->both.ptr)
		return;

	switch (key->both.offset & (FUT_OFF_INODE|FUT_OFF_MMSHARED)) {
	case FUT_OFF_INODE:
		atomic_inc(&key->shared.inode->i_count);
		break;
	case FUT_OFF_MMSHARED:
		atomic_inc(&key->private.mm->mm_count);
		break;
	}
}

/*
 * Drop a reference to the resource addressed by a key.
 * The hash bucket spinlock must not be held.
 */
static void drop_futex_key_refs(union futex_key *key)
{
	if (!key->both.ptr) {
		/* If we're here then we tried to put a key we failed to get */
		WARN_ON_ONCE(1);
		return;
	}

	switch (key->both.offset & (FUT_OFF_INODE|FUT_OFF_MMSHARED)) {
	case FUT_OFF_INODE:
		iput(key->shared.inode);
		break;
	case FUT_OFF_MMSHARED:
		mmdrop(key->private.mm);
		break;
	}
}

/**
 * get_futex_key() - Get parameters which are the keys for a futex
 * @uaddr:	virtual address of the futex
 * @fshared:	0 for a PROCESS_PRIVATE futex, 1 for PROCESS_SHARED
 * @key:	address where result is stored.
 * @rw:		mapping needs to be read/write (values: VERIFY_READ,
 *              VERIFY_WRITE)
 *
 * Returns a negative error code or 0
 * The key words are stored in *key on success.
 *
 * For shared mappings, it's (page->index, vma->vm_file->f_path.dentry->d_inode,
 * offset_within_page).  For private mappings, it's (uaddr, current->mm).
 * We can usually work out the index without swapping in the page.
 *
 * lock_page() might sleep, the caller should not hold a spinlock.
 */
static int
get_futex_key(u32 __user *uaddr, int fshared, union futex_key *key, int rw)
{
	unsigned long address = (unsigned long)uaddr;
	struct mm_struct *mm = current->mm;
	struct page *page;
<<<<<<< HEAD
	int err;
	struct vm_area_struct *vma;
=======
	int err, ro = 0;
>>>>>>> 2f2ce136

	/*
	 * The futex address must be "naturally" aligned.
	 */
	key->both.offset = address % PAGE_SIZE;
	if (unlikely((address % sizeof(u32)) != 0))
		return -EINVAL;
	address -= key->both.offset;

	/*
	 * PROCESS_PRIVATE futexes are fast.
	 * As the mm cannot disappear under us and the 'key' only needs
	 * virtual address, we dont even have to find the underlying vma.
	 * Note : We do have to check 'uaddr' is a valid user address,
	 *        but access_ok() should be faster than find_vma()
	 */
	if (!fshared) {
		if (unlikely(!access_ok(VERIFY_WRITE, uaddr, sizeof(u32))))
			return -EFAULT;
		key->private.mm = mm;
		key->private.address = address;
		get_futex_key_refs(key);
		return 0;
	}

	/*
	 * The futex is hashed differently depending on whether
	 * it's in a shared or private mapping.  So check vma first.
	 */
	vma = find_extend_vma(mm, address);
	if (unlikely(!vma))
		return -EFAULT;

	/*
	 * Permissions.
	 */
	if (unlikely((vma->vm_flags & (VM_IO|VM_READ)) != VM_READ))
		return (vma->vm_flags & VM_IO) ? -EPERM : -EACCES;

	/*
	 * Private mappings are handled in a simple way.
	 *
	 * NOTE: When userspace waits on a MAP_SHARED mapping, even if
	 * it's a read-only handle, it's expected that futexes attach to
	 * the object not the particular process.  Therefore we use
	 * VM_MAYSHARE here, not VM_SHARED which is restricted to shared
	 * mappings of _writable_ handles.
	 */
	if (likely(!(vma->vm_flags & VM_MAYSHARE))) {
		key->both.offset |= FUT_OFF_MMSHARED; /* reference taken on mm */
		key->private.mm = mm;
		key->private.address = address;
		get_futex_key_refs(key);
		return 0;
	}

again:
	err = get_user_pages_fast(address, 1, 1, &page);
	/*
	 * If write access is not required (eg. FUTEX_WAIT), try
	 * and get read-only access.
	 */
	if (err == -EFAULT && rw == VERIFY_READ) {
		err = get_user_pages_fast(address, 1, 0, &page);
		ro = 1;
	}
	if (err < 0)
		return err;
	else
		err = 0;

	page = compound_head(page);
	lock_page(page);
	if (!page->mapping) {
		unlock_page(page);
		put_page(page);
		/*
		* ZERO_PAGE pages don't have a mapping. Avoid a busy loop
		* trying to find one. RW mapping would have COW'd (and thus
		* have a mapping) so this page is RO and won't ever change.
		*/
		if ((page == ZERO_PAGE(address)))
			return -EFAULT;
		goto again;
	}

	/*
	 * Private mappings are handled in a simple way.
	 *
	 * NOTE: When userspace waits on a MAP_SHARED mapping, even if
	 * it's a read-only handle, it's expected that futexes attach to
	 * the object not the particular process.
	 */
	if (PageAnon(page)) {
		/*
		 * A RO anonymous page will never change and thus doesn't make
		 * sense for futex operations.
		 */
		if (ro) {
			err = -EFAULT;
			goto out;
		}

		key->both.offset |= FUT_OFF_MMSHARED; /* ref taken on mm */
		key->private.mm = mm;
		key->private.address = address;
	} else {
		key->both.offset |= FUT_OFF_INODE; /* inode-based key */
		key->shared.inode = page->mapping->host;
		key->shared.pgoff = page->index;
	}

	get_futex_key_refs(key);

out:
	unlock_page(page);
	put_page(page);
	return err;
}

static inline
void put_futex_key(int fshared, union futex_key *key)
{
	drop_futex_key_refs(key);
}

/**
 * fault_in_user_writeable() - Fault in user address and verify RW access
 * @uaddr:	pointer to faulting user space address
 *
 * Slow path to fixup the fault we just took in the atomic write
 * access to @uaddr.
 *
 * We have no generic implementation of a non destructive write to the
 * user address. We know that we faulted in the atomic pagefault
 * disabled section so we can as well avoid the #PF overhead by
 * calling get_user_pages() right away.
 */
static int fault_in_user_writeable(u32 __user *uaddr)
{
	struct mm_struct *mm = current->mm;
	int ret;

	down_read(&mm->mmap_sem);
	ret = get_user_pages(current, mm, (unsigned long)uaddr,
			     1, 1, 0, NULL, NULL);
	up_read(&mm->mmap_sem);

	return ret < 0 ? ret : 0;
}

/**
 * futex_top_waiter() - Return the highest priority waiter on a futex
 * @hb:		the hash bucket the futex_q's reside in
 * @key:	the futex key (to distinguish it from other futex futex_q's)
 *
 * Must be called with the hb lock held.
 */
static struct futex_q *futex_top_waiter(struct futex_hash_bucket *hb,
					union futex_key *key)
{
	struct futex_q *this;

	plist_for_each_entry(this, &hb->chain, list) {
		if (match_futex(&this->key, key))
			return this;
	}
	return NULL;
}

static u32 cmpxchg_futex_value_locked(u32 __user *uaddr, u32 uval, u32 newval)
{
	u32 curval;

	pagefault_disable();
	curval = futex_atomic_cmpxchg_inatomic(uaddr, uval, newval);
	pagefault_enable();

	return curval;
}

static int get_futex_value_locked(u32 *dest, u32 __user *from)
{
	int ret;

	pagefault_disable();
	ret = __copy_from_user_inatomic(dest, from, sizeof(u32));
	pagefault_enable();

	return ret ? -EFAULT : 0;
}


/*
 * PI code:
 */
static int refill_pi_state_cache(void)
{
	struct futex_pi_state *pi_state;

	if (likely(current->pi_state_cache))
		return 0;

	pi_state = kzalloc(sizeof(*pi_state), GFP_KERNEL);

	if (!pi_state)
		return -ENOMEM;

	INIT_LIST_HEAD(&pi_state->list);
	/* pi_mutex gets initialized later */
	pi_state->owner = NULL;
	atomic_set(&pi_state->refcount, 1);
	pi_state->key = FUTEX_KEY_INIT;

	current->pi_state_cache = pi_state;

	return 0;
}

static struct futex_pi_state * alloc_pi_state(void)
{
	struct futex_pi_state *pi_state = current->pi_state_cache;

	WARN_ON(!pi_state);
	current->pi_state_cache = NULL;

	return pi_state;
}

static void free_pi_state(struct futex_pi_state *pi_state)
{
	if (!atomic_dec_and_test(&pi_state->refcount))
		return;

	/*
	 * If pi_state->owner is NULL, the owner is most probably dying
	 * and has cleaned up the pi_state already
	 */
	if (pi_state->owner) {
		spin_lock_irq(&pi_state->owner->pi_lock);
		list_del_init(&pi_state->list);
		spin_unlock_irq(&pi_state->owner->pi_lock);

		rt_mutex_proxy_unlock(&pi_state->pi_mutex, pi_state->owner);
	}

	if (current->pi_state_cache)
		kfree(pi_state);
	else {
		/*
		 * pi_state->list is already empty.
		 * clear pi_state->owner.
		 * refcount is at 0 - put it back to 1.
		 */
		pi_state->owner = NULL;
		atomic_set(&pi_state->refcount, 1);
		current->pi_state_cache = pi_state;
	}
}

/*
 * Look up the task based on what TID userspace gave us.
 * We dont trust it.
 */
static struct task_struct * futex_find_get_task(pid_t pid)
{
	struct task_struct *p;

	rcu_read_lock();
	p = find_task_by_vpid(pid);
	if (p)
		get_task_struct(p);

	rcu_read_unlock();

	return p;
}

/*
 * This task is holding PI mutexes at exit time => bad.
 * Kernel cleans up PI-state, but userspace is likely hosed.
 * (Robust-futex cleanup is separate and might save the day for userspace.)
 */
void exit_pi_state_list(struct task_struct *curr)
{
	struct list_head *next, *head = &curr->pi_state_list;
	struct futex_pi_state *pi_state;
	struct futex_hash_bucket *hb;
	union futex_key key = FUTEX_KEY_INIT;

	if (!futex_cmpxchg_enabled)
		return;
	/*
	 * We are a ZOMBIE and nobody can enqueue itself on
	 * pi_state_list anymore, but we have to be careful
	 * versus waiters unqueueing themselves:
	 */
	spin_lock_irq(&curr->pi_lock);
	while (!list_empty(head)) {

		next = head->next;
		pi_state = list_entry(next, struct futex_pi_state, list);
		key = pi_state->key;
		hb = hash_futex(&key);
		spin_unlock_irq(&curr->pi_lock);

		spin_lock(&hb->lock);

		spin_lock_irq(&curr->pi_lock);
		/*
		 * We dropped the pi-lock, so re-check whether this
		 * task still owns the PI-state:
		 */
		if (head->next != next) {
			spin_unlock(&hb->lock);
			continue;
		}

		WARN_ON(pi_state->owner != curr);
		WARN_ON(list_empty(&pi_state->list));
		list_del_init(&pi_state->list);
		pi_state->owner = NULL;
		spin_unlock_irq(&curr->pi_lock);

		rt_mutex_unlock(&pi_state->pi_mutex);

		spin_unlock(&hb->lock);

		spin_lock_irq(&curr->pi_lock);
	}
	spin_unlock_irq(&curr->pi_lock);
}

static int
lookup_pi_state(u32 uval, struct futex_hash_bucket *hb,
		union futex_key *key, struct futex_pi_state **ps)
{
	struct futex_pi_state *pi_state = NULL;
	struct futex_q *this, *next;
	struct plist_head *head;
	struct task_struct *p;
	pid_t pid = uval & FUTEX_TID_MASK;

	head = &hb->chain;

	plist_for_each_entry_safe(this, next, head, list) {
		if (match_futex(&this->key, key)) {
			/*
			 * Another waiter already exists - bump up
			 * the refcount and return its pi_state:
			 */
			pi_state = this->pi_state;
			/*
			 * Userspace might have messed up non PI and PI futexes
			 */
			if (unlikely(!pi_state))
				return -EINVAL;

			WARN_ON(!atomic_read(&pi_state->refcount));

			/*
			 * When pi_state->owner is NULL then the owner died
			 * and another waiter is on the fly. pi_state->owner
			 * is fixed up by the task which acquires
			 * pi_state->rt_mutex.
			 *
			 * We do not check for pid == 0 which can happen when
			 * the owner died and robust_list_exit() cleared the
			 * TID.
			 */
			if (pid && pi_state->owner) {
				/*
				 * Bail out if user space manipulated the
				 * futex value.
				 */
				if (pid != task_pid_vnr(pi_state->owner))
					return -EINVAL;
			}

			atomic_inc(&pi_state->refcount);
			*ps = pi_state;

			return 0;
		}
	}

	/*
	 * We are the first waiter - try to look up the real owner and attach
	 * the new pi_state to it, but bail out when TID = 0
	 */
	if (!pid)
		return -ESRCH;
	p = futex_find_get_task(pid);
	if (!p)
		return -ESRCH;

	/*
	 * We need to look at the task state flags to figure out,
	 * whether the task is exiting. To protect against the do_exit
	 * change of the task flags, we do this protected by
	 * p->pi_lock:
	 */
	spin_lock_irq(&p->pi_lock);
	if (unlikely(p->flags & PF_EXITING)) {
		/*
		 * The task is on the way out. When PF_EXITPIDONE is
		 * set, we know that the task has finished the
		 * cleanup:
		 */
		int ret = (p->flags & PF_EXITPIDONE) ? -ESRCH : -EAGAIN;

		spin_unlock_irq(&p->pi_lock);
		put_task_struct(p);
		return ret;
	}

	pi_state = alloc_pi_state();

	/*
	 * Initialize the pi_mutex in locked state and make 'p'
	 * the owner of it:
	 */
	rt_mutex_init_proxy_locked(&pi_state->pi_mutex, p);

	/* Store the key for possible exit cleanups: */
	pi_state->key = *key;

	WARN_ON(!list_empty(&pi_state->list));
	list_add(&pi_state->list, &p->pi_state_list);
	pi_state->owner = p;
	spin_unlock_irq(&p->pi_lock);

	put_task_struct(p);

	*ps = pi_state;

	return 0;
}

/**
 * futex_lock_pi_atomic() - Atomic work required to acquire a pi aware futex
 * @uaddr:		the pi futex user address
 * @hb:			the pi futex hash bucket
 * @key:		the futex key associated with uaddr and hb
 * @ps:			the pi_state pointer where we store the result of the
 *			lookup
 * @task:		the task to perform the atomic lock work for.  This will
 *			be "current" except in the case of requeue pi.
 * @set_waiters:	force setting the FUTEX_WAITERS bit (1) or not (0)
 *
 * Returns:
 *  0 - ready to wait
 *  1 - acquired the lock
 * <0 - error
 *
 * The hb->lock and futex_key refs shall be held by the caller.
 */
static int futex_lock_pi_atomic(u32 __user *uaddr, struct futex_hash_bucket *hb,
				union futex_key *key,
				struct futex_pi_state **ps,
				struct task_struct *task, int set_waiters)
{
	int lock_taken, ret, ownerdied = 0;
	u32 uval, newval, curval;

retry:
	ret = lock_taken = 0;

	/*
	 * To avoid races, we attempt to take the lock here again
	 * (by doing a 0 -> TID atomic cmpxchg), while holding all
	 * the locks. It will most likely not succeed.
	 */
	newval = task_pid_vnr(task);
	if (set_waiters)
		newval |= FUTEX_WAITERS;

	curval = cmpxchg_futex_value_locked(uaddr, 0, newval);

	if (unlikely(curval == -EFAULT))
		return -EFAULT;

	/*
	 * Detect deadlocks.
	 */
	if ((unlikely((curval & FUTEX_TID_MASK) == task_pid_vnr(task))))
		return -EDEADLK;

	/*
	 * Surprise - we got the lock. Just return to userspace:
	 */
	if (unlikely(!curval))
		return 1;

	uval = curval;

	/*
	 * Set the FUTEX_WAITERS flag, so the owner will know it has someone
	 * to wake at the next unlock.
	 */
	newval = curval | FUTEX_WAITERS;

	/*
	 * There are two cases, where a futex might have no owner (the
	 * owner TID is 0): OWNER_DIED. We take over the futex in this
	 * case. We also do an unconditional take over, when the owner
	 * of the futex died.
	 *
	 * This is safe as we are protected by the hash bucket lock !
	 */
	if (unlikely(ownerdied || !(curval & FUTEX_TID_MASK))) {
		/* Keep the OWNER_DIED bit */
		newval = (curval & ~FUTEX_TID_MASK) | task_pid_vnr(task);
		ownerdied = 0;
		lock_taken = 1;
	}

	curval = cmpxchg_futex_value_locked(uaddr, uval, newval);

	if (unlikely(curval == -EFAULT))
		return -EFAULT;
	if (unlikely(curval != uval))
		goto retry;

	/*
	 * We took the lock due to owner died take over.
	 */
	if (unlikely(lock_taken))
		return 1;

	/*
	 * We dont have the lock. Look up the PI state (or create it if
	 * we are the first waiter):
	 */
	ret = lookup_pi_state(uval, hb, key, ps);

	if (unlikely(ret)) {
		switch (ret) {
		case -ESRCH:
			/*
			 * No owner found for this futex. Check if the
			 * OWNER_DIED bit is set to figure out whether
			 * this is a robust futex or not.
			 */
			if (get_futex_value_locked(&curval, uaddr))
				return -EFAULT;

			/*
			 * We simply start over in case of a robust
			 * futex. The code above will take the futex
			 * and return happy.
			 */
			if (curval & FUTEX_OWNER_DIED) {
				ownerdied = 1;
				goto retry;
			}
		default:
			break;
		}
	}

	return ret;
}

/*
 * The hash bucket lock must be held when this is called.
 * Afterwards, the futex_q must not be accessed.
 */
static void wake_futex(struct futex_q *q)
{
	struct task_struct *p = q->task;

	/*
	 * We set q->lock_ptr = NULL _before_ we wake up the task. If
	 * a non futex wake up happens on another CPU then the task
	 * might exit and p would dereference a non existing task
	 * struct. Prevent this by holding a reference on p across the
	 * wake up.
	 */
	get_task_struct(p);

	plist_del(&q->list, &q->list.plist);
	/*
	 * The waiting task can free the futex_q as soon as
	 * q->lock_ptr = NULL is written, without taking any locks. A
	 * memory barrier is required here to prevent the following
	 * store to lock_ptr from getting ahead of the plist_del.
	 */
	smp_wmb();
	q->lock_ptr = NULL;

	wake_up_state(p, TASK_NORMAL);
	put_task_struct(p);
}

static int wake_futex_pi(u32 __user *uaddr, u32 uval, struct futex_q *this)
{
	struct task_struct *new_owner;
	struct futex_pi_state *pi_state = this->pi_state;
	u32 curval, newval;

	if (!pi_state)
		return -EINVAL;

	/*
	 * If current does not own the pi_state then the futex is
	 * inconsistent and user space fiddled with the futex value.
	 */
	if (pi_state->owner != current)
		return -EINVAL;

	spin_lock(&pi_state->pi_mutex.wait_lock);
	new_owner = rt_mutex_next_owner(&pi_state->pi_mutex);

	/*
	 * This happens when we have stolen the lock and the original
	 * pending owner did not enqueue itself back on the rt_mutex.
	 * Thats not a tragedy. We know that way, that a lock waiter
	 * is on the fly. We make the futex_q waiter the pending owner.
	 */
	if (!new_owner)
		new_owner = this->task;

	/*
	 * We pass it to the next owner. (The WAITERS bit is always
	 * kept enabled while there is PI state around. We must also
	 * preserve the owner died bit.)
	 */
	if (!(uval & FUTEX_OWNER_DIED)) {
		int ret = 0;

		newval = FUTEX_WAITERS | task_pid_vnr(new_owner);

		curval = cmpxchg_futex_value_locked(uaddr, uval, newval);

		if (curval == -EFAULT)
			ret = -EFAULT;
		else if (curval != uval)
			ret = -EINVAL;
		if (ret) {
			spin_unlock(&pi_state->pi_mutex.wait_lock);
			return ret;
		}
	}

	spin_lock_irq(&pi_state->owner->pi_lock);
	WARN_ON(list_empty(&pi_state->list));
	list_del_init(&pi_state->list);
	spin_unlock_irq(&pi_state->owner->pi_lock);

	spin_lock_irq(&new_owner->pi_lock);
	WARN_ON(!list_empty(&pi_state->list));
	list_add(&pi_state->list, &new_owner->pi_state_list);
	pi_state->owner = new_owner;
	spin_unlock_irq(&new_owner->pi_lock);

	spin_unlock(&pi_state->pi_mutex.wait_lock);
	rt_mutex_unlock(&pi_state->pi_mutex);

	return 0;
}

static int unlock_futex_pi(u32 __user *uaddr, u32 uval)
{
	u32 oldval;

	/*
	 * There is no waiter, so we unlock the futex. The owner died
	 * bit has not to be preserved here. We are the owner:
	 */
	oldval = cmpxchg_futex_value_locked(uaddr, uval, 0);

	if (oldval == -EFAULT)
		return oldval;
	if (oldval != uval)
		return -EAGAIN;

	return 0;
}

/*
 * Express the locking dependencies for lockdep:
 */
static inline void
double_lock_hb(struct futex_hash_bucket *hb1, struct futex_hash_bucket *hb2)
{
	if (hb1 <= hb2) {
		spin_lock(&hb1->lock);
		if (hb1 < hb2)
			spin_lock_nested(&hb2->lock, SINGLE_DEPTH_NESTING);
	} else { /* hb1 > hb2 */
		spin_lock(&hb2->lock);
		spin_lock_nested(&hb1->lock, SINGLE_DEPTH_NESTING);
	}
}

static inline void
double_unlock_hb(struct futex_hash_bucket *hb1, struct futex_hash_bucket *hb2)
{
	spin_unlock(&hb1->lock);
	if (hb1 != hb2)
		spin_unlock(&hb2->lock);
}

/*
 * Wake up waiters matching bitset queued on this futex (uaddr).
 */
static int futex_wake(u32 __user *uaddr, int fshared, int nr_wake, u32 bitset)
{
	struct futex_hash_bucket *hb;
	struct futex_q *this, *next;
	struct plist_head *head;
	union futex_key key = FUTEX_KEY_INIT;
	int ret;

	if (!bitset)
		return -EINVAL;

	ret = get_futex_key(uaddr, fshared, &key, VERIFY_READ);
	if (unlikely(ret != 0))
		goto out;

	hb = hash_futex(&key);
	spin_lock(&hb->lock);
	head = &hb->chain;

	plist_for_each_entry_safe(this, next, head, list) {
		if (match_futex (&this->key, &key)) {
			if (this->pi_state || this->rt_waiter) {
				ret = -EINVAL;
				break;
			}

			/* Check if one of the bits is set in both bitsets */
			if (!(this->bitset & bitset))
				continue;

			wake_futex(this);
			if (++ret >= nr_wake)
				break;
		}
	}

	spin_unlock(&hb->lock);
	put_futex_key(fshared, &key);
out:
	return ret;
}

/*
 * Wake up all waiters hashed on the physical page that is mapped
 * to this virtual address:
 */
static int
futex_wake_op(u32 __user *uaddr1, int fshared, u32 __user *uaddr2,
	      int nr_wake, int nr_wake2, int op)
{
	union futex_key key1 = FUTEX_KEY_INIT, key2 = FUTEX_KEY_INIT;
	struct futex_hash_bucket *hb1, *hb2;
	struct plist_head *head;
	struct futex_q *this, *next;
	int ret, op_ret;

retry:
	ret = get_futex_key(uaddr1, fshared, &key1, VERIFY_READ);
	if (unlikely(ret != 0))
		goto out;
	ret = get_futex_key(uaddr2, fshared, &key2, VERIFY_WRITE);
	if (unlikely(ret != 0))
		goto out_put_key1;

	hb1 = hash_futex(&key1);
	hb2 = hash_futex(&key2);

retry_private:
	double_lock_hb(hb1, hb2);
	op_ret = futex_atomic_op_inuser(op, uaddr2);
	if (unlikely(op_ret < 0)) {

		double_unlock_hb(hb1, hb2);

#ifndef CONFIG_MMU
		/*
		 * we don't get EFAULT from MMU faults if we don't have an MMU,
		 * but we might get them from range checking
		 */
		ret = op_ret;
		goto out_put_keys;
#endif

		if (unlikely(op_ret != -EFAULT)) {
			ret = op_ret;
			goto out_put_keys;
		}

		ret = fault_in_user_writeable(uaddr2);
		if (ret)
			goto out_put_keys;

		if (!fshared)
			goto retry_private;

		put_futex_key(fshared, &key2);
		put_futex_key(fshared, &key1);
		goto retry;
	}

	head = &hb1->chain;

	plist_for_each_entry_safe(this, next, head, list) {
		if (match_futex (&this->key, &key1)) {
			wake_futex(this);
			if (++ret >= nr_wake)
				break;
		}
	}

	if (op_ret > 0) {
		head = &hb2->chain;

		op_ret = 0;
		plist_for_each_entry_safe(this, next, head, list) {
			if (match_futex (&this->key, &key2)) {
				wake_futex(this);
				if (++op_ret >= nr_wake2)
					break;
			}
		}
		ret += op_ret;
	}

	double_unlock_hb(hb1, hb2);
out_put_keys:
	put_futex_key(fshared, &key2);
out_put_key1:
	put_futex_key(fshared, &key1);
out:
	return ret;
}

/**
 * requeue_futex() - Requeue a futex_q from one hb to another
 * @q:		the futex_q to requeue
 * @hb1:	the source hash_bucket
 * @hb2:	the target hash_bucket
 * @key2:	the new key for the requeued futex_q
 */
static inline
void requeue_futex(struct futex_q *q, struct futex_hash_bucket *hb1,
		   struct futex_hash_bucket *hb2, union futex_key *key2)
{

	/*
	 * If key1 and key2 hash to the same bucket, no need to
	 * requeue.
	 */
	if (likely(&hb1->chain != &hb2->chain)) {
		plist_del(&q->list, &hb1->chain);
		plist_add(&q->list, &hb2->chain);
		q->lock_ptr = &hb2->lock;
#ifdef CONFIG_DEBUG_PI_LIST
		q->list.plist.lock = &hb2->lock;
#endif
	}
	get_futex_key_refs(key2);
	q->key = *key2;
}

/**
 * requeue_pi_wake_futex() - Wake a task that acquired the lock during requeue
 * @q:		the futex_q
 * @key:	the key of the requeue target futex
 * @hb:		the hash_bucket of the requeue target futex
 *
 * During futex_requeue, with requeue_pi=1, it is possible to acquire the
 * target futex if it is uncontended or via a lock steal.  Set the futex_q key
 * to the requeue target futex so the waiter can detect the wakeup on the right
 * futex, but remove it from the hb and NULL the rt_waiter so it can detect
 * atomic lock acquisition.  Set the q->lock_ptr to the requeue target hb->lock
 * to protect access to the pi_state to fixup the owner later.  Must be called
 * with both q->lock_ptr and hb->lock held.
 */
static inline
void requeue_pi_wake_futex(struct futex_q *q, union futex_key *key,
			   struct futex_hash_bucket *hb)
{
	get_futex_key_refs(key);
	q->key = *key;

	WARN_ON(plist_node_empty(&q->list));
	plist_del(&q->list, &q->list.plist);

	WARN_ON(!q->rt_waiter);
	q->rt_waiter = NULL;

	q->lock_ptr = &hb->lock;
#ifdef CONFIG_DEBUG_PI_LIST
	q->list.plist.lock = &hb->lock;
#endif

	wake_up_state(q->task, TASK_NORMAL);
}

/**
 * futex_proxy_trylock_atomic() - Attempt an atomic lock for the top waiter
 * @pifutex:		the user address of the to futex
 * @hb1:		the from futex hash bucket, must be locked by the caller
 * @hb2:		the to futex hash bucket, must be locked by the caller
 * @key1:		the from futex key
 * @key2:		the to futex key
 * @ps:			address to store the pi_state pointer
 * @set_waiters:	force setting the FUTEX_WAITERS bit (1) or not (0)
 *
 * Try and get the lock on behalf of the top waiter if we can do it atomically.
 * Wake the top waiter if we succeed.  If the caller specified set_waiters,
 * then direct futex_lock_pi_atomic() to force setting the FUTEX_WAITERS bit.
 * hb1 and hb2 must be held by the caller.
 *
 * Returns:
 *  0 - failed to acquire the lock atomicly
 *  1 - acquired the lock
 * <0 - error
 */
static int futex_proxy_trylock_atomic(u32 __user *pifutex,
				 struct futex_hash_bucket *hb1,
				 struct futex_hash_bucket *hb2,
				 union futex_key *key1, union futex_key *key2,
				 struct futex_pi_state **ps, int set_waiters)
{
	struct futex_q *top_waiter = NULL;
	u32 curval;
	int ret;

	if (get_futex_value_locked(&curval, pifutex))
		return -EFAULT;

	/*
	 * Find the top_waiter and determine if there are additional waiters.
	 * If the caller intends to requeue more than 1 waiter to pifutex,
	 * force futex_lock_pi_atomic() to set the FUTEX_WAITERS bit now,
	 * as we have means to handle the possible fault.  If not, don't set
	 * the bit unecessarily as it will force the subsequent unlock to enter
	 * the kernel.
	 */
	top_waiter = futex_top_waiter(hb1, key1);

	/* There are no waiters, nothing for us to do. */
	if (!top_waiter)
		return 0;

	/* Ensure we requeue to the expected futex. */
	if (!match_futex(top_waiter->requeue_pi_key, key2))
		return -EINVAL;

	/*
	 * Try to take the lock for top_waiter.  Set the FUTEX_WAITERS bit in
	 * the contended case or if set_waiters is 1.  The pi_state is returned
	 * in ps in contended cases.
	 */
	ret = futex_lock_pi_atomic(pifutex, hb2, key2, ps, top_waiter->task,
				   set_waiters);
	if (ret == 1)
		requeue_pi_wake_futex(top_waiter, key2, hb2);

	return ret;
}

/**
 * futex_requeue() - Requeue waiters from uaddr1 to uaddr2
 * uaddr1:	source futex user address
 * uaddr2:	target futex user address
 * nr_wake:	number of waiters to wake (must be 1 for requeue_pi)
 * nr_requeue:	number of waiters to requeue (0-INT_MAX)
 * requeue_pi:	if we are attempting to requeue from a non-pi futex to a
 * 		pi futex (pi to pi requeue is not supported)
 *
 * Requeue waiters on uaddr1 to uaddr2. In the requeue_pi case, try to acquire
 * uaddr2 atomically on behalf of the top waiter.
 *
 * Returns:
 * >=0 - on success, the number of tasks requeued or woken
 *  <0 - on error
 */
static int futex_requeue(u32 __user *uaddr1, int fshared, u32 __user *uaddr2,
			 int nr_wake, int nr_requeue, u32 *cmpval,
			 int requeue_pi)
{
	union futex_key key1 = FUTEX_KEY_INIT, key2 = FUTEX_KEY_INIT;
	int drop_count = 0, task_count = 0, ret;
	struct futex_pi_state *pi_state = NULL;
	struct futex_hash_bucket *hb1, *hb2;
	struct plist_head *head1;
	struct futex_q *this, *next;
	u32 curval2;

	if (requeue_pi) {
		/*
		 * requeue_pi requires a pi_state, try to allocate it now
		 * without any locks in case it fails.
		 */
		if (refill_pi_state_cache())
			return -ENOMEM;
		/*
		 * requeue_pi must wake as many tasks as it can, up to nr_wake
		 * + nr_requeue, since it acquires the rt_mutex prior to
		 * returning to userspace, so as to not leave the rt_mutex with
		 * waiters and no owner.  However, second and third wake-ups
		 * cannot be predicted as they involve race conditions with the
		 * first wake and a fault while looking up the pi_state.  Both
		 * pthread_cond_signal() and pthread_cond_broadcast() should
		 * use nr_wake=1.
		 */
		if (nr_wake != 1)
			return -EINVAL;
	}

retry:
	if (pi_state != NULL) {
		/*
		 * We will have to lookup the pi_state again, so free this one
		 * to keep the accounting correct.
		 */
		free_pi_state(pi_state);
		pi_state = NULL;
	}

	ret = get_futex_key(uaddr1, fshared, &key1, VERIFY_READ);
	if (unlikely(ret != 0))
		goto out;
	ret = get_futex_key(uaddr2, fshared, &key2,
			    requeue_pi ? VERIFY_WRITE : VERIFY_READ);
	if (unlikely(ret != 0))
		goto out_put_key1;

	hb1 = hash_futex(&key1);
	hb2 = hash_futex(&key2);

retry_private:
	double_lock_hb(hb1, hb2);

	if (likely(cmpval != NULL)) {
		u32 curval;

		ret = get_futex_value_locked(&curval, uaddr1);

		if (unlikely(ret)) {
			double_unlock_hb(hb1, hb2);

			ret = get_user(curval, uaddr1);
			if (ret)
				goto out_put_keys;

			if (!fshared)
				goto retry_private;

			put_futex_key(fshared, &key2);
			put_futex_key(fshared, &key1);
			goto retry;
		}
		if (curval != *cmpval) {
			ret = -EAGAIN;
			goto out_unlock;
		}
	}

	if (requeue_pi && (task_count - nr_wake < nr_requeue)) {
		/*
		 * Attempt to acquire uaddr2 and wake the top waiter. If we
		 * intend to requeue waiters, force setting the FUTEX_WAITERS
		 * bit.  We force this here where we are able to easily handle
		 * faults rather in the requeue loop below.
		 */
		ret = futex_proxy_trylock_atomic(uaddr2, hb1, hb2, &key1,
						 &key2, &pi_state, nr_requeue);

		/*
		 * At this point the top_waiter has either taken uaddr2 or is
		 * waiting on it.  If the former, then the pi_state will not
		 * exist yet, look it up one more time to ensure we have a
		 * reference to it.
		 */
		if (ret == 1) {
			WARN_ON(pi_state);
			drop_count++;
			task_count++;
			ret = get_futex_value_locked(&curval2, uaddr2);
			if (!ret)
				ret = lookup_pi_state(curval2, hb2, &key2,
						      &pi_state);
		}

		switch (ret) {
		case 0:
			break;
		case -EFAULT:
			double_unlock_hb(hb1, hb2);
			put_futex_key(fshared, &key2);
			put_futex_key(fshared, &key1);
			ret = fault_in_user_writeable(uaddr2);
			if (!ret)
				goto retry;
			goto out;
		case -EAGAIN:
			/* The owner was exiting, try again. */
			double_unlock_hb(hb1, hb2);
			put_futex_key(fshared, &key2);
			put_futex_key(fshared, &key1);
			cond_resched();
			goto retry;
		default:
			goto out_unlock;
		}
	}

	head1 = &hb1->chain;
	plist_for_each_entry_safe(this, next, head1, list) {
		if (task_count - nr_wake >= nr_requeue)
			break;

		if (!match_futex(&this->key, &key1))
			continue;

		/*
		 * FUTEX_WAIT_REQEUE_PI and FUTEX_CMP_REQUEUE_PI should always
		 * be paired with each other and no other futex ops.
		 */
		if ((requeue_pi && !this->rt_waiter) ||
		    (!requeue_pi && this->rt_waiter)) {
			ret = -EINVAL;
			break;
		}

		/*
		 * Wake nr_wake waiters.  For requeue_pi, if we acquired the
		 * lock, we already woke the top_waiter.  If not, it will be
		 * woken by futex_unlock_pi().
		 */
		if (++task_count <= nr_wake && !requeue_pi) {
			wake_futex(this);
			continue;
		}

		/* Ensure we requeue to the expected futex for requeue_pi. */
		if (requeue_pi && !match_futex(this->requeue_pi_key, &key2)) {
			ret = -EINVAL;
			break;
		}

		/*
		 * Requeue nr_requeue waiters and possibly one more in the case
		 * of requeue_pi if we couldn't acquire the lock atomically.
		 */
		if (requeue_pi) {
			/* Prepare the waiter to take the rt_mutex. */
			atomic_inc(&pi_state->refcount);
			this->pi_state = pi_state;
			ret = rt_mutex_start_proxy_lock(&pi_state->pi_mutex,
							this->rt_waiter,
							this->task, 1);
			if (ret == 1) {
				/* We got the lock. */
				requeue_pi_wake_futex(this, &key2, hb2);
				drop_count++;
				continue;
			} else if (ret) {
				/* -EDEADLK */
				this->pi_state = NULL;
				free_pi_state(pi_state);
				goto out_unlock;
			}
		}
		requeue_futex(this, hb1, hb2, &key2);
		drop_count++;
	}

out_unlock:
	double_unlock_hb(hb1, hb2);

	/*
	 * drop_futex_key_refs() must be called outside the spinlocks. During
	 * the requeue we moved futex_q's from the hash bucket at key1 to the
	 * one at key2 and updated their key pointer.  We no longer need to
	 * hold the references to key1.
	 */
	while (--drop_count >= 0)
		drop_futex_key_refs(&key1);

out_put_keys:
	put_futex_key(fshared, &key2);
out_put_key1:
	put_futex_key(fshared, &key1);
out:
	if (pi_state != NULL)
		free_pi_state(pi_state);
	return ret ? ret : task_count;
}

/* The key must be already stored in q->key. */
static inline struct futex_hash_bucket *queue_lock(struct futex_q *q)
{
	struct futex_hash_bucket *hb;

	hb = hash_futex(&q->key);
	q->lock_ptr = &hb->lock;

	spin_lock(&hb->lock);
	return hb;
}

static inline void
queue_unlock(struct futex_q *q, struct futex_hash_bucket *hb)
{
	spin_unlock(&hb->lock);
}

/**
 * queue_me() - Enqueue the futex_q on the futex_hash_bucket
 * @q:	The futex_q to enqueue
 * @hb:	The destination hash bucket
 *
 * The hb->lock must be held by the caller, and is released here. A call to
 * queue_me() is typically paired with exactly one call to unqueue_me().  The
 * exceptions involve the PI related operations, which may use unqueue_me_pi()
 * or nothing if the unqueue is done as part of the wake process and the unqueue
 * state is implicit in the state of woken task (see futex_wait_requeue_pi() for
 * an example).
 */
static inline void queue_me(struct futex_q *q, struct futex_hash_bucket *hb)
{
	int prio;

	/*
	 * The priority used to register this element is
	 * - either the real thread-priority for the real-time threads
	 * (i.e. threads with a priority lower than MAX_RT_PRIO)
	 * - or MAX_RT_PRIO for non-RT threads.
	 * Thus, all RT-threads are woken first in priority order, and
	 * the others are woken last, in FIFO order.
	 */
	prio = min(current->normal_prio, MAX_RT_PRIO);

	plist_node_init(&q->list, prio);
#ifdef CONFIG_DEBUG_PI_LIST
	q->list.plist.lock = &hb->lock;
#endif
	plist_add(&q->list, &hb->chain);
	q->task = current;
	spin_unlock(&hb->lock);
}

/**
 * unqueue_me() - Remove the futex_q from its futex_hash_bucket
 * @q:	The futex_q to unqueue
 *
 * The q->lock_ptr must not be held by the caller. A call to unqueue_me() must
 * be paired with exactly one earlier call to queue_me().
 *
 * Returns:
 *   1 - if the futex_q was still queued (and we removed unqueued it)
 *   0 - if the futex_q was already removed by the waking thread
 */
static int unqueue_me(struct futex_q *q)
{
	spinlock_t *lock_ptr;
	int ret = 0;

	/* In the common case we don't take the spinlock, which is nice. */
retry:
	lock_ptr = q->lock_ptr;
	barrier();
	if (lock_ptr != NULL) {
		spin_lock(lock_ptr);
		/*
		 * q->lock_ptr can change between reading it and
		 * spin_lock(), causing us to take the wrong lock.  This
		 * corrects the race condition.
		 *
		 * Reasoning goes like this: if we have the wrong lock,
		 * q->lock_ptr must have changed (maybe several times)
		 * between reading it and the spin_lock().  It can
		 * change again after the spin_lock() but only if it was
		 * already changed before the spin_lock().  It cannot,
		 * however, change back to the original value.  Therefore
		 * we can detect whether we acquired the correct lock.
		 */
		if (unlikely(lock_ptr != q->lock_ptr)) {
			spin_unlock(lock_ptr);
			goto retry;
		}
		WARN_ON(plist_node_empty(&q->list));
		plist_del(&q->list, &q->list.plist);

		BUG_ON(q->pi_state);

		spin_unlock(lock_ptr);
		ret = 1;
	}

	drop_futex_key_refs(&q->key);
	return ret;
}

/*
 * PI futexes can not be requeued and must remove themself from the
 * hash bucket. The hash bucket lock (i.e. lock_ptr) is held on entry
 * and dropped here.
 */
static void unqueue_me_pi(struct futex_q *q)
{
	WARN_ON(plist_node_empty(&q->list));
	plist_del(&q->list, &q->list.plist);

	BUG_ON(!q->pi_state);
	free_pi_state(q->pi_state);
	q->pi_state = NULL;

	spin_unlock(q->lock_ptr);
}

/*
 * Fixup the pi_state owner with the new owner.
 *
 * Must be called with hash bucket lock held and mm->sem held for non
 * private futexes.
 */
static int fixup_pi_state_owner(u32 __user *uaddr, struct futex_q *q,
				struct task_struct *newowner, int fshared)
{
	u32 newtid = task_pid_vnr(newowner) | FUTEX_WAITERS;
	struct futex_pi_state *pi_state = q->pi_state;
	struct task_struct *oldowner = pi_state->owner;
	u32 uval, curval, newval;
	int ret;

	/* Owner died? */
	if (!pi_state->owner)
		newtid |= FUTEX_OWNER_DIED;

	/*
	 * We are here either because we stole the rtmutex from the
	 * pending owner or we are the pending owner which failed to
	 * get the rtmutex. We have to replace the pending owner TID
	 * in the user space variable. This must be atomic as we have
	 * to preserve the owner died bit here.
	 *
	 * Note: We write the user space value _before_ changing the pi_state
	 * because we can fault here. Imagine swapped out pages or a fork
	 * that marked all the anonymous memory readonly for cow.
	 *
	 * Modifying pi_state _before_ the user space value would
	 * leave the pi_state in an inconsistent state when we fault
	 * here, because we need to drop the hash bucket lock to
	 * handle the fault. This might be observed in the PID check
	 * in lookup_pi_state.
	 */
retry:
	if (get_futex_value_locked(&uval, uaddr))
		goto handle_fault;

	while (1) {
		newval = (uval & FUTEX_OWNER_DIED) | newtid;

		curval = cmpxchg_futex_value_locked(uaddr, uval, newval);

		if (curval == -EFAULT)
			goto handle_fault;
		if (curval == uval)
			break;
		uval = curval;
	}

	/*
	 * We fixed up user space. Now we need to fix the pi_state
	 * itself.
	 */
	if (pi_state->owner != NULL) {
		spin_lock_irq(&pi_state->owner->pi_lock);
		WARN_ON(list_empty(&pi_state->list));
		list_del_init(&pi_state->list);
		spin_unlock_irq(&pi_state->owner->pi_lock);
	}

	pi_state->owner = newowner;

	spin_lock_irq(&newowner->pi_lock);
	WARN_ON(!list_empty(&pi_state->list));
	list_add(&pi_state->list, &newowner->pi_state_list);
	spin_unlock_irq(&newowner->pi_lock);
	return 0;

	/*
	 * To handle the page fault we need to drop the hash bucket
	 * lock here. That gives the other task (either the pending
	 * owner itself or the task which stole the rtmutex) the
	 * chance to try the fixup of the pi_state. So once we are
	 * back from handling the fault we need to check the pi_state
	 * after reacquiring the hash bucket lock and before trying to
	 * do another fixup. When the fixup has been done already we
	 * simply return.
	 */
handle_fault:
	spin_unlock(q->lock_ptr);

	ret = fault_in_user_writeable(uaddr);

	spin_lock(q->lock_ptr);

	/*
	 * Check if someone else fixed it for us:
	 */
	if (pi_state->owner != oldowner)
		return 0;

	if (ret)
		return ret;

	goto retry;
}

/*
 * In case we must use restart_block to restart a futex_wait,
 * we encode in the 'flags' shared capability
 */
#define FLAGS_SHARED		0x01
#define FLAGS_CLOCKRT		0x02
#define FLAGS_HAS_TIMEOUT	0x04

static long futex_wait_restart(struct restart_block *restart);

/**
 * fixup_owner() - Post lock pi_state and corner case management
 * @uaddr:	user address of the futex
 * @fshared:	whether the futex is shared (1) or not (0)
 * @q:		futex_q (contains pi_state and access to the rt_mutex)
 * @locked:	if the attempt to take the rt_mutex succeeded (1) or not (0)
 *
 * After attempting to lock an rt_mutex, this function is called to cleanup
 * the pi_state owner as well as handle race conditions that may allow us to
 * acquire the lock. Must be called with the hb lock held.
 *
 * Returns:
 *  1 - success, lock taken
 *  0 - success, lock not taken
 * <0 - on error (-EFAULT)
 */
static int fixup_owner(u32 __user *uaddr, int fshared, struct futex_q *q,
		       int locked)
{
	struct task_struct *owner;
	int ret = 0;

	if (locked) {
		/*
		 * Got the lock. We might not be the anticipated owner if we
		 * did a lock-steal - fix up the PI-state in that case:
		 */
		if (q->pi_state->owner != current)
			ret = fixup_pi_state_owner(uaddr, q, current, fshared);
		goto out;
	}

	/*
	 * Catch the rare case, where the lock was released when we were on the
	 * way back before we locked the hash bucket.
	 */
	if (q->pi_state->owner == current) {
		/*
		 * Try to get the rt_mutex now. This might fail as some other
		 * task acquired the rt_mutex after we removed ourself from the
		 * rt_mutex waiters list.
		 */
		if (rt_mutex_trylock(&q->pi_state->pi_mutex)) {
			locked = 1;
			goto out;
		}

		/*
		 * pi_state is incorrect, some other task did a lock steal and
		 * we returned due to timeout or signal without taking the
		 * rt_mutex. Too late. We can access the rt_mutex_owner without
		 * locking, as the other task is now blocked on the hash bucket
		 * lock. Fix the state up.
		 */
		owner = rt_mutex_owner(&q->pi_state->pi_mutex);
		ret = fixup_pi_state_owner(uaddr, q, owner, fshared);
		goto out;
	}

	/*
	 * Paranoia check. If we did not take the lock, then we should not be
	 * the owner, nor the pending owner, of the rt_mutex.
	 */
	if (rt_mutex_owner(&q->pi_state->pi_mutex) == current)
		printk(KERN_ERR "fixup_owner: ret = %d pi-mutex: %p "
				"pi-state %p\n", ret,
				q->pi_state->pi_mutex.owner,
				q->pi_state->owner);

out:
	return ret ? ret : locked;
}

/**
 * futex_wait_queue_me() - queue_me() and wait for wakeup, timeout, or signal
 * @hb:		the futex hash bucket, must be locked by the caller
 * @q:		the futex_q to queue up on
 * @timeout:	the prepared hrtimer_sleeper, or null for no timeout
 */
static void futex_wait_queue_me(struct futex_hash_bucket *hb, struct futex_q *q,
				struct hrtimer_sleeper *timeout)
{
	/*
	 * The task state is guaranteed to be set before another task can
	 * wake it. set_current_state() is implemented using set_mb() and
	 * queue_me() calls spin_unlock() upon completion, both serializing
	 * access to the hash list and forcing another memory barrier.
	 */
	set_current_state(TASK_INTERRUPTIBLE);
	queue_me(q, hb);

	/* Arm the timer */
	if (timeout) {
		hrtimer_start_expires(&timeout->timer, HRTIMER_MODE_ABS);
		if (!hrtimer_active(&timeout->timer))
			timeout->task = NULL;
	}

	/*
	 * If we have been removed from the hash list, then another task
	 * has tried to wake us, and we can skip the call to schedule().
	 */
	if (likely(!plist_node_empty(&q->list))) {
		/*
		 * If the timer has already expired, current will already be
		 * flagged for rescheduling. Only call schedule if there
		 * is no timeout, or if it has yet to expire.
		 */
		if (!timeout || timeout->task)
			schedule();
	}
	__set_current_state(TASK_RUNNING);
}

/**
 * futex_wait_setup() - Prepare to wait on a futex
 * @uaddr:	the futex userspace address
 * @val:	the expected value
 * @fshared:	whether the futex is shared (1) or not (0)
 * @q:		the associated futex_q
 * @hb:		storage for hash_bucket pointer to be returned to caller
 *
 * Setup the futex_q and locate the hash_bucket.  Get the futex value and
 * compare it with the expected value.  Handle atomic faults internally.
 * Return with the hb lock held and a q.key reference on success, and unlocked
 * with no q.key reference on failure.
 *
 * Returns:
 *  0 - uaddr contains val and hb has been locked
 * <1 - -EFAULT or -EWOULDBLOCK (uaddr does not contain val) and hb is unlcoked
 */
static int futex_wait_setup(u32 __user *uaddr, u32 val, int fshared,
			   struct futex_q *q, struct futex_hash_bucket **hb)
{
	u32 uval;
	int ret;

	/*
	 * Access the page AFTER the hash-bucket is locked.
	 * Order is important:
	 *
	 *   Userspace waiter: val = var; if (cond(val)) futex_wait(&var, val);
	 *   Userspace waker:  if (cond(var)) { var = new; futex_wake(&var); }
	 *
	 * The basic logical guarantee of a futex is that it blocks ONLY
	 * if cond(var) is known to be true at the time of blocking, for
	 * any cond.  If we queued after testing *uaddr, that would open
	 * a race condition where we could block indefinitely with
	 * cond(var) false, which would violate the guarantee.
	 *
	 * A consequence is that futex_wait() can return zero and absorb
	 * a wakeup when *uaddr != val on entry to the syscall.  This is
	 * rare, but normal.
	 */
retry:
	q->key = FUTEX_KEY_INIT;
	ret = get_futex_key(uaddr, fshared, &q->key, VERIFY_READ);
	if (unlikely(ret != 0))
		return ret;

retry_private:
	*hb = queue_lock(q);

	ret = get_futex_value_locked(&uval, uaddr);

	if (ret) {
		queue_unlock(q, *hb);

		ret = get_user(uval, uaddr);
		if (ret)
			goto out;

		if (!fshared)
			goto retry_private;

		put_futex_key(fshared, &q->key);
		goto retry;
	}

	if (uval != val) {
		queue_unlock(q, *hb);
		ret = -EWOULDBLOCK;
	}

out:
	if (ret)
		put_futex_key(fshared, &q->key);
	return ret;
}

static int futex_wait(u32 __user *uaddr, int fshared,
		      u32 val, ktime_t *abs_time, u32 bitset, int clockrt)
{
	struct hrtimer_sleeper timeout, *to = NULL;
	struct restart_block *restart;
	struct futex_hash_bucket *hb;
	struct futex_q q;
	int ret;

	if (!bitset)
		return -EINVAL;

	q.pi_state = NULL;
	q.bitset = bitset;
	q.rt_waiter = NULL;
	q.requeue_pi_key = NULL;

	if (abs_time) {
		to = &timeout;

		hrtimer_init_on_stack(&to->timer, clockrt ? CLOCK_REALTIME :
				      CLOCK_MONOTONIC, HRTIMER_MODE_ABS);
		hrtimer_init_sleeper(to, current);
		hrtimer_set_expires_range_ns(&to->timer, *abs_time,
					     current->timer_slack_ns);
	}

retry:
	/*
	 * Prepare to wait on uaddr. On success, holds hb lock and increments
	 * q.key refs.
	 */
	ret = futex_wait_setup(uaddr, val, fshared, &q, &hb);
	if (ret)
		goto out;

	/* queue_me and wait for wakeup, timeout, or a signal. */
	futex_wait_queue_me(hb, &q, to);

	/* If we were woken (and unqueued), we succeeded, whatever. */
	ret = 0;
	/* unqueue_me() drops q.key ref */
	if (!unqueue_me(&q))
		goto out;
	ret = -ETIMEDOUT;
	if (to && !to->task)
		goto out;

	/*
	 * We expect signal_pending(current), but we might be the
	 * victim of a spurious wakeup as well.
	 */
	if (!signal_pending(current))
		goto retry;

	ret = -ERESTARTSYS;
	if (!abs_time)
		goto out;

	restart = &current_thread_info()->restart_block;
	restart->fn = futex_wait_restart;
	restart->futex.uaddr = (u32 *)uaddr;
	restart->futex.val = val;
	restart->futex.time = abs_time->tv64;
	restart->futex.bitset = bitset;
	restart->futex.flags = FLAGS_HAS_TIMEOUT;

	if (fshared)
		restart->futex.flags |= FLAGS_SHARED;
	if (clockrt)
		restart->futex.flags |= FLAGS_CLOCKRT;

	ret = -ERESTART_RESTARTBLOCK;

out:
	if (to) {
		hrtimer_cancel(&to->timer);
		destroy_hrtimer_on_stack(&to->timer);
	}
	return ret;
}


static long futex_wait_restart(struct restart_block *restart)
{
	u32 __user *uaddr = (u32 __user *)restart->futex.uaddr;
	int fshared = 0;
	ktime_t t, *tp = NULL;

	if (restart->futex.flags & FLAGS_HAS_TIMEOUT) {
		t.tv64 = restart->futex.time;
		tp = &t;
	}
	restart->fn = do_no_restart_syscall;
	if (restart->futex.flags & FLAGS_SHARED)
		fshared = 1;
	return (long)futex_wait(uaddr, fshared, restart->futex.val, tp,
				restart->futex.bitset,
				restart->futex.flags & FLAGS_CLOCKRT);
}


/*
 * Userspace tried a 0 -> TID atomic transition of the futex value
 * and failed. The kernel side here does the whole locking operation:
 * if there are waiters then it will block, it does PI, etc. (Due to
 * races the kernel might see a 0 value of the futex too.)
 */
static int futex_lock_pi(u32 __user *uaddr, int fshared,
			 int detect, ktime_t *time, int trylock)
{
	struct hrtimer_sleeper timeout, *to = NULL;
	struct futex_hash_bucket *hb;
	struct futex_q q;
	int res, ret;

	if (refill_pi_state_cache())
		return -ENOMEM;

	if (time) {
		to = &timeout;
		hrtimer_init_on_stack(&to->timer, CLOCK_REALTIME,
				      HRTIMER_MODE_ABS);
		hrtimer_init_sleeper(to, current);
		hrtimer_set_expires(&to->timer, *time);
	}

	q.pi_state = NULL;
	q.rt_waiter = NULL;
	q.requeue_pi_key = NULL;
retry:
	q.key = FUTEX_KEY_INIT;
	ret = get_futex_key(uaddr, fshared, &q.key, VERIFY_WRITE);
	if (unlikely(ret != 0))
		goto out;

retry_private:
	hb = queue_lock(&q);

	ret = futex_lock_pi_atomic(uaddr, hb, &q.key, &q.pi_state, current, 0);
	if (unlikely(ret)) {
		switch (ret) {
		case 1:
			/* We got the lock. */
			ret = 0;
			goto out_unlock_put_key;
		case -EFAULT:
			goto uaddr_faulted;
		case -EAGAIN:
			/*
			 * Task is exiting and we just wait for the
			 * exit to complete.
			 */
			queue_unlock(&q, hb);
			put_futex_key(fshared, &q.key);
			cond_resched();
			goto retry;
		default:
			goto out_unlock_put_key;
		}
	}

	/*
	 * Only actually queue now that the atomic ops are done:
	 */
	queue_me(&q, hb);

	WARN_ON(!q.pi_state);
	/*
	 * Block on the PI mutex:
	 */
	if (!trylock)
		ret = rt_mutex_timed_lock(&q.pi_state->pi_mutex, to, 1);
	else {
		ret = rt_mutex_trylock(&q.pi_state->pi_mutex);
		/* Fixup the trylock return value: */
		ret = ret ? 0 : -EWOULDBLOCK;
	}

	spin_lock(q.lock_ptr);
	/*
	 * Fixup the pi_state owner and possibly acquire the lock if we
	 * haven't already.
	 */
	res = fixup_owner(uaddr, fshared, &q, !ret);
	/*
	 * If fixup_owner() returned an error, proprogate that.  If it acquired
	 * the lock, clear our -ETIMEDOUT or -EINTR.
	 */
	if (res)
		ret = (res < 0) ? res : 0;

	/*
	 * If fixup_owner() faulted and was unable to handle the fault, unlock
	 * it and return the fault to userspace.
	 */
	if (ret && (rt_mutex_owner(&q.pi_state->pi_mutex) == current))
		rt_mutex_unlock(&q.pi_state->pi_mutex);

	/* Unqueue and drop the lock */
	unqueue_me_pi(&q);

	goto out_put_key;

out_unlock_put_key:
	queue_unlock(&q, hb);

out_put_key:
	put_futex_key(fshared, &q.key);
out:
	if (to)
		destroy_hrtimer_on_stack(&to->timer);
	return ret != -EINTR ? ret : -ERESTARTNOINTR;

uaddr_faulted:
	queue_unlock(&q, hb);

	ret = fault_in_user_writeable(uaddr);
	if (ret)
		goto out_put_key;

	if (!fshared)
		goto retry_private;

	put_futex_key(fshared, &q.key);
	goto retry;
}

/*
 * Userspace attempted a TID -> 0 atomic transition, and failed.
 * This is the in-kernel slowpath: we look up the PI state (if any),
 * and do the rt-mutex unlock.
 */
static int futex_unlock_pi(u32 __user *uaddr, int fshared)
{
	struct futex_hash_bucket *hb;
	struct futex_q *this, *next;
	u32 uval;
	struct plist_head *head;
	union futex_key key = FUTEX_KEY_INIT;
	int ret;

retry:
	if (get_user(uval, uaddr))
		return -EFAULT;
	/*
	 * We release only a lock we actually own:
	 */
	if ((uval & FUTEX_TID_MASK) != task_pid_vnr(current))
		return -EPERM;

	ret = get_futex_key(uaddr, fshared, &key, VERIFY_WRITE);
	if (unlikely(ret != 0))
		goto out;

	hb = hash_futex(&key);
	spin_lock(&hb->lock);

	/*
	 * To avoid races, try to do the TID -> 0 atomic transition
	 * again. If it succeeds then we can return without waking
	 * anyone else up:
	 */
	if (!(uval & FUTEX_OWNER_DIED))
		uval = cmpxchg_futex_value_locked(uaddr, task_pid_vnr(current), 0);


	if (unlikely(uval == -EFAULT))
		goto pi_faulted;
	/*
	 * Rare case: we managed to release the lock atomically,
	 * no need to wake anyone else up:
	 */
	if (unlikely(uval == task_pid_vnr(current)))
		goto out_unlock;

	/*
	 * Ok, other tasks may need to be woken up - check waiters
	 * and do the wakeup if necessary:
	 */
	head = &hb->chain;

	plist_for_each_entry_safe(this, next, head, list) {
		if (!match_futex (&this->key, &key))
			continue;
		ret = wake_futex_pi(uaddr, uval, this);
		/*
		 * The atomic access to the futex value
		 * generated a pagefault, so retry the
		 * user-access and the wakeup:
		 */
		if (ret == -EFAULT)
			goto pi_faulted;
		goto out_unlock;
	}
	/*
	 * No waiters - kernel unlocks the futex:
	 */
	if (!(uval & FUTEX_OWNER_DIED)) {
		ret = unlock_futex_pi(uaddr, uval);
		if (ret == -EFAULT)
			goto pi_faulted;
	}

out_unlock:
	spin_unlock(&hb->lock);
	put_futex_key(fshared, &key);

out:
	return ret;

pi_faulted:
	spin_unlock(&hb->lock);
	put_futex_key(fshared, &key);

	ret = fault_in_user_writeable(uaddr);
	if (!ret)
		goto retry;

	return ret;
}

/**
 * handle_early_requeue_pi_wakeup() - Detect early wakeup on the initial futex
 * @hb:		the hash_bucket futex_q was original enqueued on
 * @q:		the futex_q woken while waiting to be requeued
 * @key2:	the futex_key of the requeue target futex
 * @timeout:	the timeout associated with the wait (NULL if none)
 *
 * Detect if the task was woken on the initial futex as opposed to the requeue
 * target futex.  If so, determine if it was a timeout or a signal that caused
 * the wakeup and return the appropriate error code to the caller.  Must be
 * called with the hb lock held.
 *
 * Returns
 *  0 - no early wakeup detected
 * <0 - -ETIMEDOUT or -ERESTARTNOINTR
 */
static inline
int handle_early_requeue_pi_wakeup(struct futex_hash_bucket *hb,
				   struct futex_q *q, union futex_key *key2,
				   struct hrtimer_sleeper *timeout)
{
	int ret = 0;

	/*
	 * With the hb lock held, we avoid races while we process the wakeup.
	 * We only need to hold hb (and not hb2) to ensure atomicity as the
	 * wakeup code can't change q.key from uaddr to uaddr2 if we hold hb.
	 * It can't be requeued from uaddr2 to something else since we don't
	 * support a PI aware source futex for requeue.
	 */
	if (!match_futex(&q->key, key2)) {
		WARN_ON(q->lock_ptr && (&hb->lock != q->lock_ptr));
		/*
		 * We were woken prior to requeue by a timeout or a signal.
		 * Unqueue the futex_q and determine which it was.
		 */
		plist_del(&q->list, &q->list.plist);

		/* Handle spurious wakeups gracefully */
		ret = -EWOULDBLOCK;
		if (timeout && !timeout->task)
			ret = -ETIMEDOUT;
		else if (signal_pending(current))
			ret = -ERESTARTNOINTR;
	}
	return ret;
}

/**
 * futex_wait_requeue_pi() - Wait on uaddr and take uaddr2
 * @uaddr:	the futex we initially wait on (non-pi)
 * @fshared:	whether the futexes are shared (1) or not (0).  They must be
 * 		the same type, no requeueing from private to shared, etc.
 * @val:	the expected value of uaddr
 * @abs_time:	absolute timeout
 * @bitset:	32 bit wakeup bitset set by userspace, defaults to all
 * @clockrt:	whether to use CLOCK_REALTIME (1) or CLOCK_MONOTONIC (0)
 * @uaddr2:	the pi futex we will take prior to returning to user-space
 *
 * The caller will wait on uaddr and will be requeued by futex_requeue() to
 * uaddr2 which must be PI aware.  Normal wakeup will wake on uaddr2 and
 * complete the acquisition of the rt_mutex prior to returning to userspace.
 * This ensures the rt_mutex maintains an owner when it has waiters; without
 * one, the pi logic wouldn't know which task to boost/deboost, if there was a
 * need to.
 *
 * We call schedule in futex_wait_queue_me() when we enqueue and return there
 * via the following:
 * 1) wakeup on uaddr2 after an atomic lock acquisition by futex_requeue()
 * 2) wakeup on uaddr2 after a requeue
 * 3) signal
 * 4) timeout
 *
 * If 3, cleanup and return -ERESTARTNOINTR.
 *
 * If 2, we may then block on trying to take the rt_mutex and return via:
 * 5) successful lock
 * 6) signal
 * 7) timeout
 * 8) other lock acquisition failure
 *
 * If 6, return -EWOULDBLOCK (restarting the syscall would do the same).
 *
 * If 4 or 7, we cleanup and return with -ETIMEDOUT.
 *
 * Returns:
 *  0 - On success
 * <0 - On error
 */
static int futex_wait_requeue_pi(u32 __user *uaddr, int fshared,
				 u32 val, ktime_t *abs_time, u32 bitset,
				 int clockrt, u32 __user *uaddr2)
{
	struct hrtimer_sleeper timeout, *to = NULL;
	struct rt_mutex_waiter rt_waiter;
	struct rt_mutex *pi_mutex = NULL;
	struct futex_hash_bucket *hb;
	union futex_key key2;
	struct futex_q q;
	int res, ret;

	if (!bitset)
		return -EINVAL;

	if (abs_time) {
		to = &timeout;
		hrtimer_init_on_stack(&to->timer, clockrt ? CLOCK_REALTIME :
				      CLOCK_MONOTONIC, HRTIMER_MODE_ABS);
		hrtimer_init_sleeper(to, current);
		hrtimer_set_expires_range_ns(&to->timer, *abs_time,
					     current->timer_slack_ns);
	}

	/*
	 * The waiter is allocated on our stack, manipulated by the requeue
	 * code while we sleep on uaddr.
	 */
	debug_rt_mutex_init_waiter(&rt_waiter);
	rt_waiter.task = NULL;

	key2 = FUTEX_KEY_INIT;
	ret = get_futex_key(uaddr2, fshared, &key2, VERIFY_WRITE);
	if (unlikely(ret != 0))
		goto out;

	q.pi_state = NULL;
	q.bitset = bitset;
	q.rt_waiter = &rt_waiter;
	q.requeue_pi_key = &key2;

	/*
	 * Prepare to wait on uaddr. On success, increments q.key (key1) ref
	 * count.
	 */
	ret = futex_wait_setup(uaddr, val, fshared, &q, &hb);
	if (ret)
		goto out_key2;

	/* Queue the futex_q, drop the hb lock, wait for wakeup. */
	futex_wait_queue_me(hb, &q, to);

	spin_lock(&hb->lock);
	ret = handle_early_requeue_pi_wakeup(hb, &q, &key2, to);
	spin_unlock(&hb->lock);
	if (ret)
		goto out_put_keys;

	/*
	 * In order for us to be here, we know our q.key == key2, and since
	 * we took the hb->lock above, we also know that futex_requeue() has
	 * completed and we no longer have to concern ourselves with a wakeup
	 * race with the atomic proxy lock acquisition by the requeue code. The
	 * futex_requeue dropped our key1 reference and incremented our key2
	 * reference count.
	 */

	/* Check if the requeue code acquired the second futex for us. */
	if (!q.rt_waiter) {
		/*
		 * Got the lock. We might not be the anticipated owner if we
		 * did a lock-steal - fix up the PI-state in that case.
		 */
		if (q.pi_state && (q.pi_state->owner != current)) {
			spin_lock(q.lock_ptr);
			ret = fixup_pi_state_owner(uaddr2, &q, current,
						   fshared);
			spin_unlock(q.lock_ptr);
		}
	} else {
		/*
		 * We have been woken up by futex_unlock_pi(), a timeout, or a
		 * signal.  futex_unlock_pi() will not destroy the lock_ptr nor
		 * the pi_state.
		 */
		WARN_ON(!&q.pi_state);
		pi_mutex = &q.pi_state->pi_mutex;
		ret = rt_mutex_finish_proxy_lock(pi_mutex, to, &rt_waiter, 1);
		debug_rt_mutex_free_waiter(&rt_waiter);

		spin_lock(q.lock_ptr);
		/*
		 * Fixup the pi_state owner and possibly acquire the lock if we
		 * haven't already.
		 */
		res = fixup_owner(uaddr2, fshared, &q, !ret);
		/*
		 * If fixup_owner() returned an error, proprogate that.  If it
		 * acquired the lock, clear -ETIMEDOUT or -EINTR.
		 */
		if (res)
			ret = (res < 0) ? res : 0;

		/* Unqueue and drop the lock. */
		unqueue_me_pi(&q);
	}

	/*
	 * If fixup_pi_state_owner() faulted and was unable to handle the
	 * fault, unlock the rt_mutex and return the fault to userspace.
	 */
	if (ret == -EFAULT) {
		if (rt_mutex_owner(pi_mutex) == current)
			rt_mutex_unlock(pi_mutex);
	} else if (ret == -EINTR) {
		/*
		 * We've already been requeued, but cannot restart by calling
		 * futex_lock_pi() directly. We could restart this syscall, but
		 * it would detect that the user space "val" changed and return
		 * -EWOULDBLOCK.  Save the overhead of the restart and return
		 * -EWOULDBLOCK directly.
		 */
		ret = -EWOULDBLOCK;
	}

out_put_keys:
	put_futex_key(fshared, &q.key);
out_key2:
	put_futex_key(fshared, &key2);

out:
	if (to) {
		hrtimer_cancel(&to->timer);
		destroy_hrtimer_on_stack(&to->timer);
	}
	return ret;
}

/*
 * Support for robust futexes: the kernel cleans up held futexes at
 * thread exit time.
 *
 * Implementation: user-space maintains a per-thread list of locks it
 * is holding. Upon do_exit(), the kernel carefully walks this list,
 * and marks all locks that are owned by this thread with the
 * FUTEX_OWNER_DIED bit, and wakes up a waiter (if any). The list is
 * always manipulated with the lock held, so the list is private and
 * per-thread. Userspace also maintains a per-thread 'list_op_pending'
 * field, to allow the kernel to clean up if the thread dies after
 * acquiring the lock, but just before it could have added itself to
 * the list. There can only be one such pending lock.
 */

/**
 * sys_set_robust_list() - Set the robust-futex list head of a task
 * @head:	pointer to the list-head
 * @len:	length of the list-head, as userspace expects
 */
SYSCALL_DEFINE2(set_robust_list, struct robust_list_head __user *, head,
		size_t, len)
{
	if (!futex_cmpxchg_enabled)
		return -ENOSYS;
	/*
	 * The kernel knows only one size for now:
	 */
	if (unlikely(len != sizeof(*head)))
		return -EINVAL;

	current->robust_list = head;

	return 0;
}

/**
 * sys_get_robust_list() - Get the robust-futex list head of a task
 * @pid:	pid of the process [zero for current task]
 * @head_ptr:	pointer to a list-head pointer, the kernel fills it in
 * @len_ptr:	pointer to a length field, the kernel fills in the header size
 */
SYSCALL_DEFINE3(get_robust_list, int, pid,
		struct robust_list_head __user * __user *, head_ptr,
		size_t __user *, len_ptr)
{
	struct robust_list_head __user *head;
	unsigned long ret;
	const struct cred *cred = current_cred(), *pcred;

	if (!futex_cmpxchg_enabled)
		return -ENOSYS;

	if (!pid)
		head = current->robust_list;
	else {
		struct task_struct *p;

		ret = -ESRCH;
		rcu_read_lock();
		p = find_task_by_vpid(pid);
		if (!p)
			goto err_unlock;
		ret = -EPERM;
		pcred = __task_cred(p);
		if (cred->euid != pcred->euid &&
		    cred->euid != pcred->uid &&
		    !capable(CAP_SYS_PTRACE))
			goto err_unlock;
		head = p->robust_list;
		rcu_read_unlock();
	}

	if (put_user(sizeof(*head), len_ptr))
		return -EFAULT;
	return put_user(head, head_ptr);

err_unlock:
	rcu_read_unlock();

	return ret;
}

/*
 * Process a futex-list entry, check whether it's owned by the
 * dying task, and do notification if so:
 */
int handle_futex_death(u32 __user *uaddr, struct task_struct *curr, int pi)
{
	u32 uval, nval, mval;

retry:
	if (get_user(uval, uaddr))
		return -1;

	if ((uval & FUTEX_TID_MASK) == task_pid_vnr(curr)) {
		/*
		 * Ok, this dying thread is truly holding a futex
		 * of interest. Set the OWNER_DIED bit atomically
		 * via cmpxchg, and if the value had FUTEX_WAITERS
		 * set, wake up a waiter (if any). (We have to do a
		 * futex_wake() even if OWNER_DIED is already set -
		 * to handle the rare but possible case of recursive
		 * thread-death.) The rest of the cleanup is done in
		 * userspace.
		 */
		mval = (uval & FUTEX_WAITERS) | FUTEX_OWNER_DIED;
		nval = futex_atomic_cmpxchg_inatomic(uaddr, uval, mval);

		if (nval == -EFAULT)
			return -1;

		if (nval != uval)
			goto retry;

		/*
		 * Wake robust non-PI futexes here. The wakeup of
		 * PI futexes happens in exit_pi_state():
		 */
		if (!pi && (uval & FUTEX_WAITERS))
			futex_wake(uaddr, 1, 1, FUTEX_BITSET_MATCH_ANY);
	}
	return 0;
}

/*
 * Fetch a robust-list pointer. Bit 0 signals PI futexes:
 */
static inline int fetch_robust_entry(struct robust_list __user **entry,
				     struct robust_list __user * __user *head,
				     int *pi)
{
	unsigned long uentry;

	if (get_user(uentry, (unsigned long __user *)head))
		return -EFAULT;

	*entry = (void __user *)(uentry & ~1UL);
	*pi = uentry & 1;

	return 0;
}

/*
 * Walk curr->robust_list (very carefully, it's a userspace list!)
 * and mark any locks found there dead, and notify any waiters.
 *
 * We silently return on any sign of list-walking problem.
 */
void exit_robust_list(struct task_struct *curr)
{
	struct robust_list_head __user *head = curr->robust_list;
	struct robust_list __user *entry, *next_entry, *pending;
	unsigned int limit = ROBUST_LIST_LIMIT, pi, next_pi, pip;
	unsigned long futex_offset;
	int rc;

	if (!futex_cmpxchg_enabled)
		return;

	/*
	 * Fetch the list head (which was registered earlier, via
	 * sys_set_robust_list()):
	 */
	if (fetch_robust_entry(&entry, &head->list.next, &pi))
		return;
	/*
	 * Fetch the relative futex offset:
	 */
	if (get_user(futex_offset, &head->futex_offset))
		return;
	/*
	 * Fetch any possibly pending lock-add first, and handle it
	 * if it exists:
	 */
	if (fetch_robust_entry(&pending, &head->list_op_pending, &pip))
		return;

	next_entry = NULL;	/* avoid warning with gcc */
	while (entry != &head->list) {
		/*
		 * Fetch the next entry in the list before calling
		 * handle_futex_death:
		 */
		rc = fetch_robust_entry(&next_entry, &entry->next, &next_pi);
		/*
		 * A pending lock might already be on the list, so
		 * don't process it twice:
		 */
		if (entry != pending)
			if (handle_futex_death((void __user *)entry + futex_offset,
						curr, pi))
				return;
		if (rc)
			return;
		entry = next_entry;
		pi = next_pi;
		/*
		 * Avoid excessively long or circular lists:
		 */
		if (!--limit)
			break;

		cond_resched();
	}

	if (pending)
		handle_futex_death((void __user *)pending + futex_offset,
				   curr, pip);
}

long do_futex(u32 __user *uaddr, int op, u32 val, ktime_t *timeout,
		u32 __user *uaddr2, u32 val2, u32 val3)
{
	int clockrt, ret = -ENOSYS;
	int cmd = op & FUTEX_CMD_MASK;
	int fshared = 0;

	if (!(op & FUTEX_PRIVATE_FLAG))
		fshared = 1;

	clockrt = op & FUTEX_CLOCK_REALTIME;
	if (clockrt && cmd != FUTEX_WAIT_BITSET && cmd != FUTEX_WAIT_REQUEUE_PI)
		return -ENOSYS;

	switch (cmd) {
	case FUTEX_WAIT:
		val3 = FUTEX_BITSET_MATCH_ANY;
	case FUTEX_WAIT_BITSET:
		ret = futex_wait(uaddr, fshared, val, timeout, val3, clockrt);
		break;
	case FUTEX_WAKE:
		val3 = FUTEX_BITSET_MATCH_ANY;
	case FUTEX_WAKE_BITSET:
		ret = futex_wake(uaddr, fshared, val, val3);
		break;
	case FUTEX_REQUEUE:
		ret = futex_requeue(uaddr, fshared, uaddr2, val, val2, NULL, 0);
		break;
	case FUTEX_CMP_REQUEUE:
		ret = futex_requeue(uaddr, fshared, uaddr2, val, val2, &val3,
				    0);
		break;
	case FUTEX_WAKE_OP:
		ret = futex_wake_op(uaddr, fshared, uaddr2, val, val2, val3);
		break;
	case FUTEX_LOCK_PI:
		if (futex_cmpxchg_enabled)
			ret = futex_lock_pi(uaddr, fshared, val, timeout, 0);
		break;
	case FUTEX_UNLOCK_PI:
		if (futex_cmpxchg_enabled)
			ret = futex_unlock_pi(uaddr, fshared);
		break;
	case FUTEX_TRYLOCK_PI:
		if (futex_cmpxchg_enabled)
			ret = futex_lock_pi(uaddr, fshared, 0, timeout, 1);
		break;
	case FUTEX_WAIT_REQUEUE_PI:
		val3 = FUTEX_BITSET_MATCH_ANY;
		ret = futex_wait_requeue_pi(uaddr, fshared, val, timeout, val3,
					    clockrt, uaddr2);
		break;
	case FUTEX_CMP_REQUEUE_PI:
		ret = futex_requeue(uaddr, fshared, uaddr2, val, val2, &val3,
				    1);
		break;
	default:
		ret = -ENOSYS;
	}
	return ret;
}


SYSCALL_DEFINE6(futex, u32 __user *, uaddr, int, op, u32, val,
		struct timespec __user *, utime, u32 __user *, uaddr2,
		u32, val3)
{
	struct timespec ts;
	ktime_t t, *tp = NULL;
	u32 val2 = 0;
	int cmd = op & FUTEX_CMD_MASK;

	if (utime && (cmd == FUTEX_WAIT || cmd == FUTEX_LOCK_PI ||
		      cmd == FUTEX_WAIT_BITSET ||
		      cmd == FUTEX_WAIT_REQUEUE_PI)) {
		if (copy_from_user(&ts, utime, sizeof(ts)) != 0)
			return -EFAULT;
		if (!timespec_valid(&ts))
			return -EINVAL;

		t = timespec_to_ktime(ts);
		if (cmd == FUTEX_WAIT)
			t = ktime_add_safe(ktime_get(), t);
		tp = &t;
	}
	/*
	 * requeue parameter in 'utime' if cmd == FUTEX_*_REQUEUE_*.
	 * number of waiters to wake in 'utime' if cmd == FUTEX_WAKE_OP.
	 */
	if (cmd == FUTEX_REQUEUE || cmd == FUTEX_CMP_REQUEUE ||
	    cmd == FUTEX_CMP_REQUEUE_PI || cmd == FUTEX_WAKE_OP)
		val2 = (u32) (unsigned long) utime;

	return do_futex(uaddr, op, val, tp, uaddr2, val2, val3);
}

static int __init futex_init(void)
{
	u32 curval;
	int i;

	/*
	 * This will fail and we want it. Some arch implementations do
	 * runtime detection of the futex_atomic_cmpxchg_inatomic()
	 * functionality. We want to know that before we call in any
	 * of the complex code paths. Also we want to prevent
	 * registration of robust lists in that case. NULL is
	 * guaranteed to fault and we get -EFAULT on functional
	 * implementation, the non functional ones will return
	 * -ENOSYS.
	 */
	curval = cmpxchg_futex_value_locked(NULL, 0, 0);
	if (curval == -EFAULT)
		futex_cmpxchg_enabled = 1;

	for (i = 0; i < ARRAY_SIZE(futex_queues); i++) {
		plist_head_init(&futex_queues[i].chain, &futex_queues[i].lock);
		spin_lock_init(&futex_queues[i].lock);
	}

	return 0;
}
__initcall(futex_init);<|MERGE_RESOLUTION|>--- conflicted
+++ resolved
@@ -221,12 +221,8 @@
 	unsigned long address = (unsigned long)uaddr;
 	struct mm_struct *mm = current->mm;
 	struct page *page;
-<<<<<<< HEAD
-	int err;
+	int err, ro = 0;
 	struct vm_area_struct *vma;
-=======
-	int err, ro = 0;
->>>>>>> 2f2ce136
 
 	/*
 	 * The futex address must be "naturally" aligned.
