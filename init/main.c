/*
 *  linux/init/main.c
 *
 *  Copyright (C) 1991, 1992  Linus Torvalds
 *
 *  GK 2/5/95  -  Changed to support mounting root fs via NFS
 *  Added initrd & change_root: Werner Almesberger & Hans Lermen, Feb '96
 *  Moan early if gcc is old, avoiding bogus kernels - Paul Gortmaker, May '96
 *  Simplified starting of init:  Michael A. Griffith <grif@acm.org> 
 */

#include <linux/types.h>
#include <linux/module.h>
#include <linux/proc_fs.h>
#include <linux/kernel.h>
#include <linux/syscalls.h>
#include <linux/stackprotector.h>
#include <linux/string.h>
#include <linux/ctype.h>
#include <linux/delay.h>
#include <linux/ioport.h>
#include <linux/init.h>
#include <linux/smp_lock.h>
#include <linux/initrd.h>
#include <linux/bootmem.h>
#include <linux/acpi.h>
#include <linux/tty.h>
#include <linux/gfp.h>
#include <linux/percpu.h>
#include <linux/kmod.h>
#include <linux/vmalloc.h>
#include <linux/kernel_stat.h>
#include <linux/start_kernel.h>
#include <linux/security.h>
#include <linux/smp.h>
#include <linux/workqueue.h>
#include <linux/profile.h>
#include <linux/rcupdate.h>
#include <linux/moduleparam.h>
#include <linux/kallsyms.h>
#include <linux/writeback.h>
#include <linux/cpu.h>
#include <linux/cpuset.h>
#include <linux/cgroup.h>
#include <linux/efi.h>
#include <linux/tick.h>
#include <linux/interrupt.h>
#include <linux/taskstats_kern.h>
#include <linux/delayacct.h>
#include <linux/unistd.h>
#include <linux/rmap.h>
#include <linux/mempolicy.h>
#include <linux/key.h>
#include <linux/buffer_head.h>
#include <linux/page_cgroup.h>
#include <linux/debug_locks.h>
#include <linux/debugobjects.h>
#include <linux/lockdep.h>
#include <linux/kmemleak.h>
#include <linux/pid_namespace.h>
#include <linux/device.h>
#include <linux/kthread.h>
#include <linux/sched.h>
#include <linux/signal.h>
#include <linux/idr.h>
#include <linux/ftrace.h>
#include <linux/async.h>
#include <linux/kmemcheck.h>
#include <linux/kmemtrace.h>
#include <linux/sfi.h>
#include <linux/shmem_fs.h>
#include <trace/boot.h>

#include <asm/io.h>
#include <asm/bugs.h>
#include <asm/setup.h>
#include <asm/sections.h>
#include <asm/cacheflush.h>

#ifdef CONFIG_X86_LOCAL_APIC
#include <asm/smp.h>
#endif

static int kernel_init(void *);

extern void init_IRQ(void);
extern void fork_init(unsigned long);
extern void mca_init(void);
extern void sbus_init(void);
extern void prio_tree_init(void);
extern void radix_tree_init(void);
extern void free_initmem(void);
#ifndef CONFIG_DEBUG_RODATA
static inline void mark_rodata_ro(void) { }
#endif

#ifdef CONFIG_TC
extern void tc_init(void);
#endif

enum system_states system_state __read_mostly;
EXPORT_SYMBOL(system_state);

/*
 * Boot command-line arguments
 */
#define MAX_INIT_ARGS CONFIG_INIT_ENV_ARG_LIMIT
#define MAX_INIT_ENVS CONFIG_INIT_ENV_ARG_LIMIT

extern void time_init(void);
/* Default late time init is NULL. archs can override this later. */
void (*__initdata late_time_init)(void);
extern void softirq_init(void);

/* Untouched command line saved by arch-specific code. */
char __initdata boot_command_line[COMMAND_LINE_SIZE];
/* Untouched saved command line (eg. for /proc) */
char *saved_command_line;
/* Command line for parameter parsing */
static char *static_command_line;

static char *execute_command;
static char *ramdisk_execute_command;

#ifdef CONFIG_SMP
/* Setup configured maximum number of CPUs to activate */
unsigned int __initdata setup_max_cpus = NR_CPUS;

/*
 * Setup routine for controlling SMP activation
 *
 * Command-line option of "nosmp" or "maxcpus=0" will disable SMP
 * activation entirely (the MPS table probe still happens, though).
 *
 * Command-line option of "maxcpus=<NUM>", where <NUM> is an integer
 * greater than 0, limits the maximum number of CPUs activated in
 * SMP mode to <NUM>.
 */

void __weak arch_disable_smp_support(void) { }

static int __init nosmp(char *str)
{
	setup_max_cpus = 0;
	arch_disable_smp_support();

	return 0;
}

early_param("nosmp", nosmp);

static int __init maxcpus(char *str)
{
	get_option(&str, &setup_max_cpus);
	if (setup_max_cpus == 0)
		arch_disable_smp_support();

	return 0;
}

early_param("maxcpus", maxcpus);
#else
const unsigned int setup_max_cpus = NR_CPUS;
#endif

/*
 * If set, this is an indication to the drivers that reset the underlying
 * device before going ahead with the initialization otherwise driver might
 * rely on the BIOS and skip the reset operation.
 *
 * This is useful if kernel is booting in an unreliable environment.
 * For ex. kdump situaiton where previous kernel has crashed, BIOS has been
 * skipped and devices will be in unknown state.
 */
unsigned int reset_devices;
EXPORT_SYMBOL(reset_devices);

static int __init set_reset_devices(char *str)
{
	reset_devices = 1;
	return 1;
}

__setup("reset_devices", set_reset_devices);

static char * argv_init[MAX_INIT_ARGS+2] = { "init", NULL, };
char * envp_init[MAX_INIT_ENVS+2] = { "HOME=/", "TERM=linux", NULL, };
static const char *panic_later, *panic_param;

extern struct obs_kernel_param __setup_start[], __setup_end[];

static int __init obsolete_checksetup(char *line)
{
	struct obs_kernel_param *p;
	int had_early_param = 0;

	p = __setup_start;
	do {
		int n = strlen(p->str);
		if (!strncmp(line, p->str, n)) {
			if (p->early) {
				/* Already done in parse_early_param?
				 * (Needs exact match on param part).
				 * Keep iterating, as we can have early
				 * params and __setups of same names 8( */
				if (line[n] == '\0' || line[n] == '=')
					had_early_param = 1;
			} else if (!p->setup_func) {
				printk(KERN_WARNING "Parameter %s is obsolete,"
				       " ignored\n", p->str);
				return 1;
			} else if (p->setup_func(line + n))
				return 1;
		}
		p++;
	} while (p < __setup_end);

	return had_early_param;
}

/*
 * This should be approx 2 Bo*oMips to start (note initial shift), and will
 * still work even if initially too large, it will just take slightly longer
 */
unsigned long loops_per_jiffy = (1<<12);

EXPORT_SYMBOL(loops_per_jiffy);

static int __init debug_kernel(char *str)
{
	console_loglevel = 10;
	return 0;
}

static int __init quiet_kernel(char *str)
{
	console_loglevel = 4;
	return 0;
}

early_param("debug", debug_kernel);
early_param("quiet", quiet_kernel);

static int __init loglevel(char *str)
{
	get_option(&str, &console_loglevel);
	return 0;
}

early_param("loglevel", loglevel);

/*
 * Unknown boot options get handed to init, unless they look like
 * unused parameters (modprobe will find them in /proc/cmdline).
 */
static int __init unknown_bootoption(char *param, char *val)
{
	/* Change NUL term back to "=", to make "param" the whole string. */
	if (val) {
		/* param=val or param="val"? */
		if (val == param+strlen(param)+1)
			val[-1] = '=';
		else if (val == param+strlen(param)+2) {
			val[-2] = '=';
			memmove(val-1, val, strlen(val)+1);
			val--;
		} else
			BUG();
	}

	/* Handle obsolete-style parameters */
	if (obsolete_checksetup(param))
		return 0;

	/* Unused module parameter. */
	if (strchr(param, '.') && (!val || strchr(param, '.') < val))
		return 0;

	if (panic_later)
		return 0;

	if (val) {
		/* Environment option */
		unsigned int i;
		for (i = 0; envp_init[i]; i++) {
			if (i == MAX_INIT_ENVS) {
				panic_later = "Too many boot env vars at `%s'";
				panic_param = param;
			}
			if (!strncmp(param, envp_init[i], val - param))
				break;
		}
		envp_init[i] = param;
	} else {
		/* Command line option */
		unsigned int i;
		for (i = 0; argv_init[i]; i++) {
			if (i == MAX_INIT_ARGS) {
				panic_later = "Too many boot init vars at `%s'";
				panic_param = param;
			}
		}
		argv_init[i] = param;
	}
	return 0;
}

#ifdef CONFIG_DEBUG_PAGEALLOC
int __read_mostly debug_pagealloc_enabled = 0;
#endif

static int __init init_setup(char *str)
{
	unsigned int i;

	execute_command = str;
	/*
	 * In case LILO is going to boot us with default command line,
	 * it prepends "auto" before the whole cmdline which makes
	 * the shell think it should execute a script with such name.
	 * So we ignore all arguments entered _before_ init=... [MJ]
	 */
	for (i = 1; i < MAX_INIT_ARGS; i++)
		argv_init[i] = NULL;
	return 1;
}
__setup("init=", init_setup);

static int __init rdinit_setup(char *str)
{
	unsigned int i;

	ramdisk_execute_command = str;
	/* See "auto" comment in init_setup */
	for (i = 1; i < MAX_INIT_ARGS; i++)
		argv_init[i] = NULL;
	return 1;
}
__setup("rdinit=", rdinit_setup);

#ifndef CONFIG_SMP

#ifdef CONFIG_X86_LOCAL_APIC
static void __init smp_init(void)
{
	APIC_init_uniprocessor();
}
#else
#define smp_init()	do { } while (0)
#endif

static inline void setup_nr_cpu_ids(void) { }
static inline void smp_prepare_cpus(unsigned int maxcpus) { }

#else

/* Setup number of possible processor ids */
int nr_cpu_ids __read_mostly = NR_CPUS;
EXPORT_SYMBOL(nr_cpu_ids);

/* An arch may set nr_cpu_ids earlier if needed, so this would be redundant */
static void __init setup_nr_cpu_ids(void)
{
	nr_cpu_ids = find_last_bit(cpumask_bits(cpu_possible_mask),NR_CPUS) + 1;
}

/* Called by boot processor to activate the rest. */
static void __init smp_init(void)
{
	unsigned int cpu;

	/* FIXME: This should be done in userspace --RR */
	for_each_present_cpu(cpu) {
		if (num_online_cpus() >= setup_max_cpus)
			break;
		if (!cpu_online(cpu))
			cpu_up(cpu);
	}

	/* Any cleanup work */
	printk(KERN_INFO "Brought up %ld CPUs\n", (long)num_online_cpus());
	smp_cpus_done(setup_max_cpus);
}

#endif

/*
 * We need to store the untouched command line for future reference.
 * We also need to store the touched command line since the parameter
 * parsing is performed in place, and we should allow a component to
 * store reference of name/value for future reference.
 */
static void __init setup_command_line(char *command_line)
{
	saved_command_line = alloc_bootmem(strlen (boot_command_line)+1);
	static_command_line = alloc_bootmem(strlen (command_line)+1);
	strcpy (saved_command_line, boot_command_line);
	strcpy (static_command_line, command_line);
}

/*
 * We need to finalize in a non-__init function or else race conditions
 * between the root thread and the init thread may cause start_kernel to
 * be reaped by free_initmem before the root thread has proceeded to
 * cpu_idle.
 *
 * gcc-3.4 accidentally inlines this function, so use noinline.
 */

static __initdata DECLARE_COMPLETION(kthreadd_done);

static noinline void __init_refok rest_init(void)
	__releases(kernel_lock)
{
	int pid;

	rcu_scheduler_starting();
	/*
	 * We need to spawn init first so that it obtains pid-1, however
	 * the init task will end up wanting to create kthreads, which, if
	 * we schedule it before we create kthreadd, will OOPS.
	 */
	kernel_thread(kernel_init, NULL, CLONE_FS | CLONE_SIGHAND);
	numa_default_policy();
	pid = kernel_thread(kthreadd, NULL, CLONE_FS | CLONE_FILES);
	rcu_read_lock();
	kthreadd_task = find_task_by_pid_ns(pid, &init_pid_ns);
<<<<<<< HEAD
	rcu_read_unlock();
=======
	complete(&kthreadd_done);
>>>>>>> 790b1f61
	unlock_kernel();

	/*
	 * The boot idle thread must execute schedule()
	 * at least once to get things moving:
	 */
	init_idle_bootup_task(current);
	preempt_enable_no_resched();
	schedule();
	preempt_disable();

	/* Call into cpu_idle with preempt disabled */
	cpu_idle();
}

/* Check for early params. */
static int __init do_early_param(char *param, char *val)
{
	struct obs_kernel_param *p;

	for (p = __setup_start; p < __setup_end; p++) {
		if ((p->early && strcmp(param, p->str) == 0) ||
		    (strcmp(param, "console") == 0 &&
		     strcmp(p->str, "earlycon") == 0)
		) {
			if (p->setup_func(val) != 0)
				printk(KERN_WARNING
				       "Malformed early option '%s'\n", param);
		}
	}
	/* We accept everything at this stage. */
	return 0;
}

void __init parse_early_options(char *cmdline)
{
	parse_args("early options", cmdline, NULL, 0, do_early_param);
}

/* Arch code calls this early on, or if not, just before other parsing. */
void __init parse_early_param(void)
{
	static __initdata int done = 0;
	static __initdata char tmp_cmdline[COMMAND_LINE_SIZE];

	if (done)
		return;

	/* All fall through to do_early_param. */
	strlcpy(tmp_cmdline, boot_command_line, COMMAND_LINE_SIZE);
	parse_early_options(tmp_cmdline);
	done = 1;
}

/*
 *	Activate the first processor.
 */

static void __init boot_cpu_init(void)
{
	int cpu = smp_processor_id();
	/* Mark the boot cpu "present", "online" etc for SMP and UP case */
	set_cpu_online(cpu, true);
	set_cpu_active(cpu, true);
	set_cpu_present(cpu, true);
	set_cpu_possible(cpu, true);
}

void __init __weak smp_setup_processor_id(void)
{
}

void __init __weak thread_info_cache_init(void)
{
}

/*
 * Set up kernel memory allocators
 */
static void __init mm_init(void)
{
	/*
	 * page_cgroup requires countinous pages as memmap
	 * and it's bigger than MAX_ORDER unless SPARSEMEM.
	 */
	page_cgroup_init_flatmem();
	mem_init();
	kmem_cache_init();
	pgtable_cache_init();
	vmalloc_init();
}

asmlinkage void __init start_kernel(void)
{
	char * command_line;
	extern struct kernel_param __start___param[], __stop___param[];

	smp_setup_processor_id();

	/*
	 * Need to run as early as possible, to initialize the
	 * lockdep hash:
	 */
	lockdep_init();
	debug_objects_early_init();

	/*
	 * Set up the the initial canary ASAP:
	 */
	boot_init_stack_canary();

	cgroup_init_early();

	local_irq_disable();
	early_boot_irqs_off();
	early_init_irq_lock_class();

/*
 * Interrupts are still disabled. Do necessary setups, then
 * enable them
 */
	lock_kernel();
	tick_init();
	boot_cpu_init();
	page_address_init();
	printk(KERN_NOTICE "%s", linux_banner);
	setup_arch(&command_line);
	mm_init_owner(&init_mm, &init_task);
	setup_command_line(command_line);
	setup_nr_cpu_ids();
	setup_per_cpu_areas();
	smp_prepare_boot_cpu();	/* arch-specific boot-cpu hooks */

	build_all_zonelists();
	page_alloc_init();

	printk(KERN_NOTICE "Kernel command line: %s\n", boot_command_line);
	parse_early_param();
	parse_args("Booting kernel", static_command_line, __start___param,
		   __stop___param - __start___param,
		   &unknown_bootoption);
	/*
	 * These use large bootmem allocations and must precede
	 * kmem_cache_init()
	 */
	pidhash_init();
	vfs_caches_init_early();
	sort_main_extable();
	trap_init();
	mm_init();
	/*
	 * Set up the scheduler prior starting any interrupts (such as the
	 * timer interrupt). Full topology setup happens at smp_init()
	 * time - but meanwhile we still have a functioning scheduler.
	 */
	sched_init();
	/*
	 * Disable preemption - early bootup scheduling is extremely
	 * fragile until we cpu_idle() for the first time.
	 */
	preempt_disable();
	if (!irqs_disabled()) {
		printk(KERN_WARNING "start_kernel(): bug: interrupts were "
				"enabled *very* early, fixing it\n");
		local_irq_disable();
	}
	rcu_init();
	/* init some links before init_ISA_irqs() */
	early_irq_init();
	init_IRQ();
	prio_tree_init();
	init_timers();
	hrtimers_init();
	softirq_init();
	timekeeping_init();
	time_init();
	profile_init();
	if (!irqs_disabled())
		printk(KERN_CRIT "start_kernel(): bug: interrupts were "
				 "enabled early\n");
	early_boot_irqs_on();
	local_irq_enable();

	/* Interrupts are enabled now so all GFP allocations are safe. */
	set_gfp_allowed_mask(__GFP_BITS_MASK);

	kmem_cache_init_late();

	/*
	 * HACK ALERT! This is early. We're enabling the console before
	 * we've done PCI setups etc, and console_init() must be aware of
	 * this. But we do want output early, in case something goes wrong.
	 */
	console_init();
	if (panic_later)
		panic(panic_later, panic_param);

	lockdep_info();

	/*
	 * Need to run this when irqs are enabled, because it wants
	 * to self-test [hard/soft]-irqs on/off lock inversion bugs
	 * too:
	 */
	locking_selftest();

#ifdef CONFIG_BLK_DEV_INITRD
	if (initrd_start && !initrd_below_start_ok &&
	    page_to_pfn(virt_to_page((void *)initrd_start)) < min_low_pfn) {
		printk(KERN_CRIT "initrd overwritten (0x%08lx < 0x%08lx) - "
		    "disabling it.\n",
		    page_to_pfn(virt_to_page((void *)initrd_start)),
		    min_low_pfn);
		initrd_start = 0;
	}
#endif
	page_cgroup_init();
	enable_debug_pagealloc();
	kmemtrace_init();
	kmemleak_init();
	debug_objects_mem_init();
	idr_init_cache();
	setup_per_cpu_pageset();
	numa_policy_init();
	if (late_time_init)
		late_time_init();
	sched_clock_init();
	calibrate_delay();
	pidmap_init();
	anon_vma_init();
#ifdef CONFIG_X86
	if (efi_enabled)
		efi_enter_virtual_mode();
#endif
	thread_info_cache_init();
	cred_init();
	fork_init(totalram_pages);
	proc_caches_init();
	buffer_init();
	key_init();
	security_init();
	vfs_caches_init(totalram_pages);
	radix_tree_init();
	signals_init();
	/* rootfs populating might need page-writeback */
	page_writeback_init();
#ifdef CONFIG_PROC_FS
	proc_root_init();
#endif
	cgroup_init();
	cpuset_init();
	taskstats_init_early();
	delayacct_init();

	check_bugs();

	acpi_early_init(); /* before LAPIC and SMP init */
	sfi_init_late();

	ftrace_init();

	/* Do the rest non-__init'ed, we're now alive */
	rest_init();
}

/* Call all constructor functions linked into the kernel. */
static void __init do_ctors(void)
{
#ifdef CONFIG_CONSTRUCTORS
	ctor_fn_t *call = (ctor_fn_t *) __ctors_start;

	for (; call < (ctor_fn_t *) __ctors_end; call++)
		(*call)();
#endif
}

int initcall_debug;
core_param(initcall_debug, initcall_debug, bool, 0644);

static char msgbuf[64];
static struct boot_trace_call call;
static struct boot_trace_ret ret;

int do_one_initcall(initcall_t fn)
{
	int count = preempt_count();
	ktime_t calltime, delta, rettime;

	if (initcall_debug) {
		call.caller = task_pid_nr(current);
		printk("calling  %pF @ %i\n", fn, call.caller);
		calltime = ktime_get();
		trace_boot_call(&call, fn);
		enable_boot_trace();
	}

	ret.result = fn();

	if (initcall_debug) {
		disable_boot_trace();
		rettime = ktime_get();
		delta = ktime_sub(rettime, calltime);
		ret.duration = (unsigned long long) ktime_to_ns(delta) >> 10;
		trace_boot_ret(&ret, fn);
		printk("initcall %pF returned %d after %Ld usecs\n", fn,
			ret.result, ret.duration);
	}

	msgbuf[0] = 0;

	if (ret.result && ret.result != -ENODEV && initcall_debug)
		sprintf(msgbuf, "error code %d ", ret.result);

	if (preempt_count() != count) {
		strlcat(msgbuf, "preemption imbalance ", sizeof(msgbuf));
		preempt_count() = count;
	}
	if (irqs_disabled()) {
		strlcat(msgbuf, "disabled interrupts ", sizeof(msgbuf));
		local_irq_enable();
	}
	if (msgbuf[0]) {
		printk("initcall %pF returned with %s\n", fn, msgbuf);
	}

	return ret.result;
}


extern initcall_t __initcall_start[], __initcall_end[], __early_initcall_end[];

static void __init do_initcalls(void)
{
	initcall_t *call;

	for (call = __early_initcall_end; call < __initcall_end; call++)
		do_one_initcall(*call);

	/* Make sure there is no pending stuff from the initcall sequence */
	flush_scheduled_work();
}

/*
 * Ok, the machine is now initialized. None of the devices
 * have been touched yet, but the CPU subsystem is up and
 * running, and memory and process management works.
 *
 * Now we can finally start doing some real work..
 */
static void __init do_basic_setup(void)
{
	init_workqueues();
	cpuset_init_smp();
	usermodehelper_init();
	init_tmpfs();
	driver_init();
	init_irq_proc();
	do_ctors();
	do_initcalls();
}

static void __init do_pre_smp_initcalls(void)
{
	initcall_t *call;

	for (call = __initcall_start; call < __early_initcall_end; call++)
		do_one_initcall(*call);
}

static void run_init_process(char *init_filename)
{
	argv_init[0] = init_filename;
	kernel_execve(init_filename, argv_init, envp_init);
}

/* This is a non __init function. Force it to be noinline otherwise gcc
 * makes it inline to init() and it becomes part of init.text section
 */
static noinline int init_post(void)
	__releases(kernel_lock)
{
	/* need to finish all async __init code before freeing the memory */
	async_synchronize_full();
	free_initmem();
	unlock_kernel();
	mark_rodata_ro();
	system_state = SYSTEM_RUNNING;
	numa_default_policy();

	if (sys_open((const char __user *) "/dev/console", O_RDWR, 0) < 0)
		printk(KERN_WARNING "Warning: unable to open an initial console.\n");

	(void) sys_dup(0);
	(void) sys_dup(0);

	current->signal->flags |= SIGNAL_UNKILLABLE;

	if (ramdisk_execute_command) {
		run_init_process(ramdisk_execute_command);
		printk(KERN_WARNING "Failed to execute %s\n",
				ramdisk_execute_command);
	}

	/*
	 * We try each of these until one succeeds.
	 *
	 * The Bourne shell can be used instead of init if we are
	 * trying to recover a really broken machine.
	 */
	if (execute_command) {
		run_init_process(execute_command);
		printk(KERN_WARNING "Failed to execute %s.  Attempting "
					"defaults...\n", execute_command);
	}
	run_init_process("/sbin/init");
	run_init_process("/etc/init");
	run_init_process("/bin/init");
	run_init_process("/bin/sh");

	panic("No init found.  Try passing init= option to kernel.");
}

static int __init kernel_init(void * unused)
{
	/*
	 * Wait until kthreadd is all set-up.
	 */
	wait_for_completion(&kthreadd_done);
	lock_kernel();

	/*
	 * init can allocate pages on any node
	 */
	set_mems_allowed(node_states[N_HIGH_MEMORY]);
	/*
	 * init can run on any cpu.
	 */
	set_cpus_allowed_ptr(current, cpu_all_mask);
	/*
	 * Tell the world that we're going to be the grim
	 * reaper of innocent orphaned children.
	 *
	 * We don't want people to have to make incorrect
	 * assumptions about where in the task array this
	 * can be found.
	 */
	init_pid_ns.child_reaper = current;

	cad_pid = task_pid(current);

	smp_prepare_cpus(setup_max_cpus);

	do_pre_smp_initcalls();
	start_boot_trace();

	smp_init();
	sched_init_smp();

	do_basic_setup();

	/*
	 * check if there is an early userspace init.  If yes, let it do all
	 * the work
	 */

	if (!ramdisk_execute_command)
		ramdisk_execute_command = "/init";

	if (sys_access((const char __user *) ramdisk_execute_command, 0) != 0) {
		ramdisk_execute_command = NULL;
		prepare_namespace();
	}

	/*
	 * Ok, we have completed the initial bootup, and
	 * we're essentially up and running. Get rid of the
	 * initmem segments and start the user-mode stuff..
	 */

	init_post();
	return 0;
}<|MERGE_RESOLUTION|>--- conflicted
+++ resolved
@@ -425,11 +425,8 @@
 	pid = kernel_thread(kthreadd, NULL, CLONE_FS | CLONE_FILES);
 	rcu_read_lock();
 	kthreadd_task = find_task_by_pid_ns(pid, &init_pid_ns);
-<<<<<<< HEAD
 	rcu_read_unlock();
-=======
 	complete(&kthreadd_done);
->>>>>>> 790b1f61
 	unlock_kernel();
 
 	/*
