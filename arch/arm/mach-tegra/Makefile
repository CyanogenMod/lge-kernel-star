<<<<<<< HEAD
=======
obj-y                                   += ahb.o
obj-y                                   += common.o
obj-y                                   += devices.o
>>>>>>> 9c0f85dc
obj-y                                   += apbio.o
obj-y                                   += common.o
obj-$(CONFIG_ARCH_TEGRA_2x_SOC)         += common-t2.o
obj-$(CONFIG_ARCH_TEGRA_3x_SOC)         += common-t3.o
obj-y                                   += io.o
obj-y                                   += irq.o
obj-y                                   += syncpt.o
obj-y                                   += clock.o
obj-y                                   += timer.o
obj-$(CONFIG_ARCH_TEGRA_2x_SOC)         += timer-t2.o
obj-$(CONFIG_ARCH_TEGRA_3x_SOC)         += timer-t3.o
obj-y                                   += gpio.o
obj-y                                   += pinmux.o
obj-y                                   += devices.o
obj-y                                   += delay.o
obj-y                                   += powergate.o
obj-y                                   += pm.o
obj-$(CONFIG_PM_SLEEP)                  += pm-irq.o
obj-y                                   += gic.o
obj-y                                   += sleep.o
obj-$(CONFIG_ARCH_TEGRA_2x_SOC)         += sleep-t2.o
obj-$(CONFIG_ARCH_TEGRA_3x_SOC)         += sleep-t3.o
obj-y                                   += fuse.o
obj-y                                   += kfuse.o
obj-$(CONFIG_TEGRA_LEGACY_AUDIO)        += tegra_i2s_audio.o
obj-$(CONFIG_TEGRA_LEGACY_AUDIO)        += tegra_spdif_audio.o
obj-y                                   += mc.o
obj-$(CONFIG_USB_SUPPORT)               += usb_phy.o
obj-$(CONFIG_FIQ)                       += fiq.o
obj-$(CONFIG_TEGRA_PWM)                 += pwm.o
obj-$(CONFIG_TEGRA_ARB_SEMAPHORE)       += arb_sema.o

obj-y                                   += clock.o
obj-$(CONFIG_ARCH_TEGRA_2x_SOC)         += tegra2_clocks.o
obj-$(CONFIG_ARCH_TEGRA_3x_SOC)         += tegra3_clocks.o
ifneq ($(CONFIG_TEGRA_FPGA_PLATFORM),y)
obj-y                                   += dvfs.o
obj-$(CONFIG_ARCH_TEGRA_2x_SOC)         += tegra2_dvfs.o
obj-$(CONFIG_ARCH_TEGRA_3x_SOC)         += tegra3_dvfs.o
endif
obj-$(CONFIG_ARCH_TEGRA_2x_SOC)         += tegra2_fuse.o
ifneq ($(CONFIG_TEGRA_FPGA_PLATFORM),y)
obj-$(CONFIG_ARCH_TEGRA_2x_SOC)         += tegra2_speedo.o
obj-$(CONFIG_ARCH_TEGRA_3x_SOC)         += tegra3_speedo.o
endif
obj-$(CONFIG_ARCH_TEGRA_2x_SOC)         += tegra2_emc.o
obj-$(CONFIG_ARCH_TEGRA_3x_SOC)         += tegra3_emc.o
obj-$(CONFIG_ARCH_TEGRA_2x_SOC)         += wakeups-t2.o
obj-$(CONFIG_ARCH_TEGRA_3x_SOC)         += wakeups-t3.o
obj-$(CONFIG_ARCH_TEGRA_2x_SOC)         += pm-t2.o
obj-$(CONFIG_ARCH_TEGRA_3x_SOC)         += pm-t3.o

obj-$(CONFIG_ARCH_TEGRA_2x_SOC)         += pinmux-t2-tables.o
obj-$(CONFIG_ARCH_TEGRA_3x_SOC)         += pinmux-t3-tables.o
obj-$(CONFIG_LOCAL_TIMERS)              += localtimer.o
obj-$(CONFIG_SMP)                       += platsmp.o
obj-$(CONFIG_HOTPLUG_CPU)               += hotplug.o
obj-y                                   += headsmp.o
obj-y                                   += reset.o
obj-$(CONFIG_TEGRA_SYSTEM_DMA)          += dma.o
obj-$(CONFIG_CPU_FREQ)                  += cpu-tegra.o
ifeq ($(CONFIG_TEGRA_AUTO_HOTPLUG),y)
obj-$(CONFIG_ARCH_TEGRA_3x_SOC)         += cpu-tegra3.o
endif
obj-$(CONFIG_TEGRA_PCI)                 += pcie.o
obj-$(CONFIG_USB_SUPPORT)               += usb_phy.o
ifeq ($(CONFIG_CPU_IDLE),y)
obj-y                                   += cpuidle.o
ifeq ($(CONFIG_PM_SLEEP),y)
obj-$(CONFIG_ARCH_TEGRA_2x_SOC)         += cpuidle-t2.o
obj-$(CONFIG_ARCH_TEGRA_3x_SOC)         += cpuidle-t3.o
endif
endif
obj-$(CONFIG_TEGRA_IOVMM)               += iovmm.o
obj-$(CONFIG_TEGRA_IOVMM_GART)          += iovmm-gart.o
obj-$(CONFIG_TEGRA_IOVMM_SMMU)          += iovmm-smmu.o
obj-$(CONFIG_DEBUG_ICEDCC)              += sysfs-dcc.o
obj-$(CONFIG_ARCH_TEGRA_3x_SOC)         += sysfs-cluster.o
ifeq ($(CONFIG_TEGRA_MC_PROFILE),y)
obj-$(CONFIG_ARCH_TEGRA_2x_SOC)         += tegra2_mc.o
obj-$(CONFIG_ARCH_TEGRA_3x_SOC)         += tegra3_mc_stats.o
endif

obj-${CONFIG_TEGRA_SPI_SLAVE}           += spi_tegra_slave.o

obj-${CONFIG_MACH_HARMONY}              += board-harmony.o
obj-${CONFIG_MACH_HARMONY}              += board-harmony-panel.o
obj-${CONFIG_MACH_HARMONY}              += board-harmony-pinmux.o
obj-${CONFIG_MACH_HARMONY}              += board-harmony-pcie.o
obj-${CONFIG_MACH_HARMONY}              += board-harmony-power.o
obj-${CONFIG_MACH_HARMONY}              += board-harmony-sdhci.o

obj-${CONFIG_MACH_PAZ00}                += board-paz00.o
obj-${CONFIG_MACH_PAZ00}                += board-paz00-pinmux.o

obj-${CONFIG_MACH_SEABOARD}             += board-seaboard.o
obj-${CONFIG_MACH_SEABOARD}             += board-seaboard-pinmux.o

obj-${CONFIG_MACH_TRIMSLICE}            += board-trimslice.o
obj-${CONFIG_MACH_TRIMSLICE}            += board-trimslice-pinmux.o

obj-${CONFIG_MACH_VENTANA}              += board-ventana.o
obj-${CONFIG_MACH_VENTANA}              += board-ventana-pinmux.o
obj-${CONFIG_MACH_VENTANA}              += board-ventana-sdhci.o
obj-${CONFIG_MACH_VENTANA}              += board-ventana-power.o
obj-${CONFIG_MACH_VENTANA}              += board-ventana-panel.o
obj-${CONFIG_MACH_VENTANA}              += board-ventana-sensors.o
obj-${CONFIG_MACH_VENTANA}              += board-ventana-kbc.o
obj-${CONFIG_MACH_VENTANA}              += board-ventana-memory.o

obj-${CONFIG_MACH_ARUBA}                += board-aruba.o
obj-${CONFIG_MACH_ARUBA}                += board-aruba-panel.o
obj-${CONFIG_MACH_ARUBA}                += board-aruba-pinmux.o
obj-${CONFIG_MACH_ARUBA}                += board-aruba-power.o
obj-${CONFIG_MACH_ARUBA}                += board-aruba-sdhci.o
obj-${CONFIG_MACH_ARUBA}                += board-aruba-sensors.o

obj-${CONFIG_MACH_WHISTLER}             += board-whistler.o
obj-${CONFIG_MACH_WHISTLER}             += board-whistler-pinmux.o
obj-${CONFIG_MACH_WHISTLER}             += board-whistler-sdhci.o
obj-${CONFIG_MACH_WHISTLER}             += board-whistler-power.o
obj-${CONFIG_MACH_WHISTLER}             += board-whistler-panel.o
obj-${CONFIG_MACH_WHISTLER}             += board-whistler-sensors.o
#obj-${CONFIG_MACH_WHISTLER}             += board-whistler-kbc.o
obj-${CONFIG_MACH_WHISTLER}             += board-whistler-baseband.o
obj-${CONFIG_MACH_WHISTLER}             += board-whistler-memory.o

obj-${CONFIG_MACH_CARDHU}               += board-cardhu.o
obj-${CONFIG_MACH_CARDHU}               += board-cardhu-kbc.o
obj-${CONFIG_MACH_CARDHU}               += board-cardhu-panel.o
obj-${CONFIG_MACH_CARDHU}               += board-cardhu-pinmux.o
obj-${CONFIG_MACH_CARDHU}               += board-cardhu-power.o
obj-${CONFIG_MACH_CARDHU}               += board-cardhu-sdhci.o
obj-${CONFIG_MACH_CARDHU}               += board-cardhu-sensors.o
obj-${CONFIG_MACH_CARDHU}               += board-cardhu-memory.o
obj-${CONFIG_MACH_CARDHU}               += board-cardhu-powermon.o

obj-${CONFIG_MACH_TEGRA_ENTERPRISE}     += board-enterprise.o
obj-${CONFIG_MACH_TEGRA_ENTERPRISE}     += board-enterprise-panel.o
obj-${CONFIG_MACH_TEGRA_ENTERPRISE}     += board-enterprise-pinmux.o
obj-${CONFIG_MACH_TEGRA_ENTERPRISE}     += board-enterprise-sdhci.o
obj-${CONFIG_MACH_TEGRA_ENTERPRISE}     += board-enterprise-memory.o
obj-${CONFIG_MACH_TEGRA_ENTERPRISE}     += board-enterprise-power.o
obj-${CONFIG_MACH_TEGRA_ENTERPRISE}     += board-enterprise-baseband.o
#obj-${CONFIG_MACH_TEGRA_ENTERPRISE}     += board-enterprise-kbc.o
obj-${CONFIG_MACH_TEGRA_ENTERPRISE}     += board-enterprise-sensors.o<|MERGE_RESOLUTION|>--- conflicted
+++ resolved
@@ -1,9 +1,4 @@
-<<<<<<< HEAD
-=======
-obj-y                                   += ahb.o
-obj-y                                   += common.o
-obj-y                                   += devices.o
->>>>>>> 9c0f85dc
+obj-$(CONFIG_ARCH_TEGRA_2x_SOC)         += ahb.o
 obj-y                                   += apbio.o
 obj-y                                   += common.o
 obj-$(CONFIG_ARCH_TEGRA_2x_SOC)         += common-t2.o
