/*
 * arch/arm/mach-tegra/dma.c
 *
 * System DMA driver for NVIDIA Tegra SoCs
 *
 * Copyright (c) 2008-2011, NVIDIA Corporation.
 *
 * This program is free software; you can redistribute it and/or modify
 * it under the terms of the GNU General Public License as published by
 * the Free Software Foundation; either version 2 of the License, or
 * (at your option) any later version.
 *
 * This program is distributed in the hope that it will be useful, but WITHOUT
 * ANY WARRANTY; without even the implied warranty of MERCHANTABILITY or
 * FITNESS FOR A PARTICULAR PURPOSE.  See the GNU General Public License for
 * more details.
 *
 * You should have received a copy of the GNU General Public License along
 * with this program; if not, write to the Free Software Foundation, Inc.,
 * 51 Franklin Street, Fifth Floor, Boston, MA  02110-1301, USA.
 */

#include <linux/io.h>
#include <linux/interrupt.h>
#include <linux/module.h>
#include <linux/spinlock.h>
#include <linux/err.h>
#include <linux/irq.h>
#include <linux/delay.h>
#include <linux/clk.h>
#include <linux/syscore_ops.h>
#include <mach/dma.h>
#include <mach/irqs.h>
#include <mach/iomap.h>
#include <mach/clk.h>

#define APB_DMA_GEN				0x000
#define GEN_ENABLE				(1<<31)

#define APB_DMA_CNTRL				0x010

#define APB_DMA_IRQ_MASK			0x01c

#define APB_DMA_IRQ_MASK_SET			0x020

#define APB_DMA_CHAN_CSR			0x000
#define CSR_ENB					(1<<31)
#define CSR_IE_EOC				(1<<30)
#define CSR_HOLD				(1<<29)
#define CSR_DIR					(1<<28)
#define CSR_ONCE				(1<<27)
#define CSR_FLOW				(1<<21)
#define CSR_REQ_SEL_SHIFT			16
#define CSR_REQ_SEL_MASK			(0x1F<<CSR_REQ_SEL_SHIFT)
#define CSR_WCOUNT_SHIFT			2
#define CSR_WCOUNT_MASK				0xFFFC

#define APB_DMA_CHAN_STA				0x004
#define STA_BUSY				(1<<31)
#define STA_ISE_EOC				(1<<30)
#define STA_HALT				(1<<29)
#define STA_PING_PONG				(1<<28)
#define STA_COUNT_SHIFT				2
#define STA_COUNT_MASK				0xFFFC

#define APB_DMA_CHAN_AHB_PTR				0x010

#define APB_DMA_CHAN_AHB_SEQ				0x014
#define AHB_SEQ_INTR_ENB			(1<<31)
#define AHB_SEQ_BUS_WIDTH_SHIFT			28
#define AHB_SEQ_BUS_WIDTH_MASK			(0x7<<AHB_SEQ_BUS_WIDTH_SHIFT)
#define AHB_SEQ_BUS_WIDTH_8			(0<<AHB_SEQ_BUS_WIDTH_SHIFT)
#define AHB_SEQ_BUS_WIDTH_16			(1<<AHB_SEQ_BUS_WIDTH_SHIFT)
#define AHB_SEQ_BUS_WIDTH_32			(2<<AHB_SEQ_BUS_WIDTH_SHIFT)
#define AHB_SEQ_BUS_WIDTH_64			(3<<AHB_SEQ_BUS_WIDTH_SHIFT)
#define AHB_SEQ_BUS_WIDTH_128			(4<<AHB_SEQ_BUS_WIDTH_SHIFT)
#define AHB_SEQ_DATA_SWAP			(1<<27)
#define AHB_SEQ_BURST_MASK			(0x7<<24)
#define AHB_SEQ_BURST_1				(4<<24)
#define AHB_SEQ_BURST_4				(5<<24)
#define AHB_SEQ_BURST_8				(6<<24)
#define AHB_SEQ_DBL_BUF				(1<<19)
#define AHB_SEQ_WRAP_SHIFT			16
#define AHB_SEQ_WRAP_MASK			(0x7<<AHB_SEQ_WRAP_SHIFT)

#define APB_DMA_CHAN_APB_PTR				0x018

#define APB_DMA_CHAN_APB_SEQ				0x01c
#define APB_SEQ_BUS_WIDTH_SHIFT			28
#define APB_SEQ_BUS_WIDTH_MASK			(0x7<<APB_SEQ_BUS_WIDTH_SHIFT)
#define APB_SEQ_BUS_WIDTH_8			(0<<APB_SEQ_BUS_WIDTH_SHIFT)
#define APB_SEQ_BUS_WIDTH_16			(1<<APB_SEQ_BUS_WIDTH_SHIFT)
#define APB_SEQ_BUS_WIDTH_32			(2<<APB_SEQ_BUS_WIDTH_SHIFT)
#define APB_SEQ_BUS_WIDTH_64			(3<<APB_SEQ_BUS_WIDTH_SHIFT)
#define APB_SEQ_BUS_WIDTH_128			(4<<APB_SEQ_BUS_WIDTH_SHIFT)
#define APB_SEQ_DATA_SWAP			(1<<27)
#define APB_SEQ_WRAP_SHIFT			16
#define APB_SEQ_WRAP_MASK			(0x7<<APB_SEQ_WRAP_SHIFT)

#ifdef CONFIG_ARCH_TEGRA_2x_SOC
#define TEGRA_SYSTEM_DMA_CH_NR			16
#else
#define TEGRA_SYSTEM_DMA_CH_NR			32
#endif
#define TEGRA_SYSTEM_DMA_AVP_CH_NUM		4
#define TEGRA_SYSTEM_DMA_CH_MIN			0
#define TEGRA_SYSTEM_DMA_CH_MAX	\
	(TEGRA_SYSTEM_DMA_CH_NR - TEGRA_SYSTEM_DMA_AVP_CH_NUM - 1)

static struct clk *dma_clk;
const unsigned int ahb_addr_wrap_table[8] = {
	0, 32, 64, 128, 256, 512, 1024, 2048
};

const unsigned int apb_addr_wrap_table[8] = {0, 1, 2, 4, 8, 16, 32, 64};

const unsigned int bus_width_table[5] = {8, 16, 32, 64, 128};

#define TEGRA_DMA_NAME_SIZE 16
struct tegra_dma_channel {
	struct list_head	list;
	int			id;
	spinlock_t		lock;
	char			name[TEGRA_DMA_NAME_SIZE];
	char			client_name[TEGRA_DMA_NAME_SIZE];
	void  __iomem		*addr;
	int			mode;
	int			irq;
	int			req_transfer_count;
};

#define  NV_DMA_MAX_CHANNELS  32

static bool tegra_dma_initialized;
static DEFINE_MUTEX(tegra_dma_lock);
static DEFINE_SPINLOCK(enable_lock);

static DECLARE_BITMAP(channel_usage, NV_DMA_MAX_CHANNELS);
static struct tegra_dma_channel dma_channels[NV_DMA_MAX_CHANNELS];

static void tegra_dma_update_hw(struct tegra_dma_channel *ch,
	struct tegra_dma_req *req);
static void tegra_dma_update_hw_partial(struct tegra_dma_channel *ch,
	struct tegra_dma_req *req);
static void tegra_dma_stop(struct tegra_dma_channel *ch);

void tegra_dma_flush(struct tegra_dma_channel *ch)
{
}
EXPORT_SYMBOL(tegra_dma_flush);

void tegra_dma_dequeue(struct tegra_dma_channel *ch)
{
	struct tegra_dma_req *req;

	if (tegra_dma_is_empty(ch))
		return;

	req = list_entry(ch->list.next, typeof(*req), node);

	tegra_dma_dequeue_req(ch, req);
	return;
}

void tegra_dma_stop(struct tegra_dma_channel *ch)
{
	u32 csr;
	u32 status;

	csr = readl(ch->addr + APB_DMA_CHAN_CSR);
	csr &= ~CSR_IE_EOC;
	writel(csr, ch->addr + APB_DMA_CHAN_CSR);

	csr &= ~CSR_ENB;
	writel(csr, ch->addr + APB_DMA_CHAN_CSR);

	status = readl(ch->addr + APB_DMA_CHAN_STA);
	if (status & STA_ISE_EOC)
		writel(status, ch->addr + APB_DMA_CHAN_STA);
}

bool tegra_dma_is_stopped(struct tegra_dma_channel *ch)
{
	return !!(readl(ch->addr + APB_DMA_CHAN_STA) & CSR_ENB);
}

int tegra_dma_cancel(struct tegra_dma_channel *ch)
{
	unsigned long irq_flags;

	spin_lock_irqsave(&ch->lock, irq_flags);
	while (!list_empty(&ch->list))
		list_del(ch->list.next);

	tegra_dma_stop(ch);

	spin_unlock_irqrestore(&ch->lock, irq_flags);
	return 0;
}

static unsigned int get_channel_status(struct tegra_dma_channel *ch,
			struct tegra_dma_req *req, bool is_stop_dma)
{
	void __iomem *addr = IO_ADDRESS(TEGRA_APB_DMA_BASE);
	unsigned int status;

	if (is_stop_dma) {
		/* STOP the DMA and get the transfer count.
		 * Getting the transfer count is tricky.
		 *  - Globally disable DMA on all channels
		 *  - Read the channel's status register to know the number
		 *    of pending bytes to be transfered.
		 *  - Stop the dma channel
		 *  - Globally re-enable DMA to resume other transfers
		 */
		spin_lock(&enable_lock);
		writel(0, addr + APB_DMA_GEN);
		udelay(20);
		status = readl(ch->addr + APB_DMA_CHAN_STA);
		tegra_dma_stop(ch);
		writel(GEN_ENABLE, addr + APB_DMA_GEN);
		spin_unlock(&enable_lock);
		if (status & STA_ISE_EOC) {
			pr_err("Got Dma Int here clearing");
			writel(status, ch->addr + APB_DMA_CHAN_STA);
		}
		req->status = TEGRA_DMA_REQ_ERROR_ABORTED;
	} else {
		status = readl(ch->addr + APB_DMA_CHAN_STA);
	}
	return status;
}

/* should be called with the channel lock held */
static unsigned int dma_active_count(struct tegra_dma_channel *ch,
	struct tegra_dma_req *req, unsigned int status)
{
	unsigned int to_transfer;
	unsigned int req_transfer_count;

	unsigned int bytes_transferred;

	to_transfer = (status & STA_COUNT_MASK) >> STA_COUNT_SHIFT;
	req_transfer_count = ch->req_transfer_count;
	req_transfer_count += 1;
	to_transfer += 1;

	bytes_transferred = req_transfer_count;

	if (status & STA_BUSY)
		bytes_transferred -= to_transfer;

	/* In continuous transfer mode, DMA only tracks the count of the
	 * half DMA buffer. So, if the DMA already finished half the DMA
	 * then add the half buffer to the completed count.
	 */
	if (ch->mode & TEGRA_DMA_MODE_CONTINUOUS_DOUBLE)
		if (req->buffer_status == TEGRA_DMA_REQ_BUF_STATUS_HALF_FULL)
			bytes_transferred += req_transfer_count;

	if (status & STA_ISE_EOC)
		bytes_transferred += req_transfer_count;

	bytes_transferred *= 4;

	return bytes_transferred;
}

int tegra_dma_dequeue_req(struct tegra_dma_channel *ch,
	struct tegra_dma_req *_req)
{
	struct tegra_dma_req *req = NULL;
	int found = 0;
	unsigned int status;
	unsigned long irq_flags;
	int stop = 0;

	spin_lock_irqsave(&ch->lock, irq_flags);

	if (list_entry(ch->list.next, struct tegra_dma_req, node) == _req)
		stop = 1;

	list_for_each_entry(req, &ch->list, node) {
		if (req == _req) {
			list_del(&req->node);
			found = 1;
			break;
		}
	}
	if (!found) {
		spin_unlock_irqrestore(&ch->lock, irq_flags);
		return 0;
	}

	if (!stop)
		goto skip_status;

	status = get_channel_status(ch, req, true);
	req->bytes_transferred = dma_active_count(ch, req, status);

	if (!list_empty(&ch->list)) {
		/* if the list is not empty, queue the next request */
		struct tegra_dma_req *next_req;
		next_req = list_entry(ch->list.next,
			typeof(*next_req), node);
		tegra_dma_update_hw(ch, next_req);
	}
skip_status:
	req->status = -TEGRA_DMA_REQ_ERROR_ABORTED;

	spin_unlock_irqrestore(&ch->lock, irq_flags);

	/* Callback should be called without any lock */
	req->complete(req);
	return 0;
}
EXPORT_SYMBOL(tegra_dma_dequeue_req);

bool tegra_dma_is_empty(struct tegra_dma_channel *ch)
{
	unsigned long irq_flags;
	bool is_empty;

	spin_lock_irqsave(&ch->lock, irq_flags);
	if (list_empty(&ch->list))
		is_empty = true;
	else
		is_empty = false;
	spin_unlock_irqrestore(&ch->lock, irq_flags);
	return is_empty;
}
EXPORT_SYMBOL(tegra_dma_is_empty);

bool tegra_dma_is_req_inflight(struct tegra_dma_channel *ch,
	struct tegra_dma_req *_req)
{
	unsigned long irq_flags;
	struct tegra_dma_req *req;

	spin_lock_irqsave(&ch->lock, irq_flags);
	list_for_each_entry(req, &ch->list, node) {
		if (req == _req) {
			spin_unlock_irqrestore(&ch->lock, irq_flags);
			return true;
		}
	}
	spin_unlock_irqrestore(&ch->lock, irq_flags);
	return false;
}
EXPORT_SYMBOL(tegra_dma_is_req_inflight);
int tegra_dma_get_transfer_count(struct tegra_dma_channel *ch,
			struct tegra_dma_req *req, bool is_stop_dma)
{
	unsigned int status;
	unsigned long irq_flags;
	int bytes_transferred = 0;

	if (IS_ERR_OR_NULL(ch))
		BUG();

	spin_lock_irqsave(&ch->lock, irq_flags);

	if (list_entry(ch->list.next, struct tegra_dma_req, node) != req) {
		spin_unlock_irqrestore(&ch->lock, irq_flags);
		pr_debug("The dma request is not the head req\n");
		return req->bytes_transferred;
	}

	if (req->status != TEGRA_DMA_REQ_INFLIGHT) {
		spin_unlock_irqrestore(&ch->lock, irq_flags);
		pr_debug("The dma request is not running\n");
		return req->bytes_transferred;
	}

	status = get_channel_status(ch, req, is_stop_dma);
	bytes_transferred = dma_active_count(ch, req, status);
	spin_unlock_irqrestore(&ch->lock, irq_flags);
	return bytes_transferred;
}
EXPORT_SYMBOL(tegra_dma_get_transfer_count);

int tegra_dma_enqueue_req(struct tegra_dma_channel *ch,
	struct tegra_dma_req *req)
{
	unsigned long irq_flags;
	struct tegra_dma_req *_req;
	int start_dma = 0;

	if (req->size > TEGRA_DMA_MAX_TRANSFER_SIZE ||
		req->source_addr & 0x3 || req->dest_addr & 0x3) {
		pr_err("Invalid DMA request for channel %d\n", ch->id);
		return -EINVAL;
	}

	spin_lock_irqsave(&ch->lock, irq_flags);

	list_for_each_entry(_req, &ch->list, node) {
		if (req == _req) {
			spin_unlock_irqrestore(&ch->lock, irq_flags);
			return -EEXIST;
		}
	}

	req->bytes_transferred = 0;
	req->status = 0;
	/* STATUS_EMPTY just means the DMA hasn't processed the buf yet. */
	req->buffer_status = TEGRA_DMA_REQ_BUF_STATUS_EMPTY;
	if (list_empty(&ch->list))
		start_dma = 1;

	list_add_tail(&req->node, &ch->list);

	if (start_dma)
		tegra_dma_update_hw(ch, req);
	/* Check to see if this request needs to be pushed immediately.
	 * For continuous single-buffer DMA:
	 * The first buffer is always in-flight.  The 2nd buffer should
	 * also be in-flight.  The 3rd buffer becomes in-flight when the
	 * first is completed in the interrupt.
	 */
	else if (ch->mode & TEGRA_DMA_MODE_CONTINUOUS_SINGLE) {
		struct tegra_dma_req *first_req, *second_req;
		first_req = list_entry(ch->list.next,
					typeof(*first_req), node);
		second_req = list_entry(first_req->node.next,
					typeof(*second_req), node);
		if (second_req == req) {
			unsigned long status =
				readl(ch->addr + APB_DMA_CHAN_STA);
			if (!(status & STA_ISE_EOC))
				tegra_dma_update_hw_partial(ch, req);
			/* Handle the case where the IRQ fired while we're
			 * writing the interrupts.
			 */
			if (status & STA_ISE_EOC) {
				/* Interrupt fired, let the IRQ stop/restart
				 * the DMA with this buffer in a clean way.
				 */
				req->status = TEGRA_DMA_REQ_SUCCESS;
			}
		}
	}

	spin_unlock_irqrestore(&ch->lock, irq_flags);

	return 0;
}
EXPORT_SYMBOL(tegra_dma_enqueue_req);

static void tegra_dma_dump_channel_usage(void)
{
	int i;
	pr_info("DMA channel allocation dump:\n");
	for (i = TEGRA_SYSTEM_DMA_CH_MIN; i <= TEGRA_SYSTEM_DMA_CH_MAX; i++) {
		struct tegra_dma_channel *ch = &dma_channels[i];
		pr_warn("dma %d used by %s\n", i, ch->client_name);
	}
	return;
}

struct tegra_dma_channel *tegra_dma_allocate_channel(int mode,
		const char namefmt[], ...)
{
	int channel;
	struct tegra_dma_channel *ch = NULL;
	va_list args;

	if (WARN_ON(!tegra_dma_initialized))
		return NULL;

	mutex_lock(&tegra_dma_lock);

	/* first channel is the shared channel */
	if (mode & TEGRA_DMA_SHARED) {
		channel = TEGRA_SYSTEM_DMA_CH_MIN;
	} else {
		channel = find_first_zero_bit(channel_usage,
			ARRAY_SIZE(dma_channels));
		if (channel >= ARRAY_SIZE(dma_channels)) {
			tegra_dma_dump_channel_usage();
			goto out;
		}
	}
	__set_bit(channel, channel_usage);
	ch = &dma_channels[channel];
	ch->mode = mode;
	va_start(args, namefmt);
	vsnprintf(ch->client_name, sizeof(ch->client_name),
		namefmt, args);
	va_end(args);

out:
	mutex_unlock(&tegra_dma_lock);
	return ch;
}
EXPORT_SYMBOL(tegra_dma_allocate_channel);

void tegra_dma_free_channel(struct tegra_dma_channel *ch)
{
	if (ch->mode & TEGRA_DMA_SHARED)
		return;
	tegra_dma_cancel(ch);
	mutex_lock(&tegra_dma_lock);
	__clear_bit(ch->id, channel_usage);
	memset(ch->client_name, 0, sizeof(ch->client_name));
	mutex_unlock(&tegra_dma_lock);
}
EXPORT_SYMBOL(tegra_dma_free_channel);

static void tegra_dma_update_hw_partial(struct tegra_dma_channel *ch,
	struct tegra_dma_req *req)
{
	u32 apb_ptr;
	u32 ahb_ptr;
	u32 csr;

	if (req->to_memory) {
		apb_ptr = req->source_addr;
		ahb_ptr = req->dest_addr;
	} else {
		apb_ptr = req->dest_addr;
		ahb_ptr = req->source_addr;
	}
	writel(apb_ptr, ch->addr + APB_DMA_CHAN_APB_PTR);
	writel(ahb_ptr, ch->addr + APB_DMA_CHAN_AHB_PTR);

	if (ch->mode & TEGRA_DMA_MODE_CONTINUOUS_DOUBLE)
		ch->req_transfer_count = (req->size >> 3) - 1;
	else
		ch->req_transfer_count = (req->size >> 2) - 1;
	csr = readl(ch->addr + APB_DMA_CHAN_CSR);
	csr &= ~CSR_WCOUNT_MASK;
	csr |= ch->req_transfer_count << CSR_WCOUNT_SHIFT;
	writel(csr, ch->addr + APB_DMA_CHAN_CSR);

	req->status = TEGRA_DMA_REQ_INFLIGHT;
	return;
}

static void tegra_dma_update_hw(struct tegra_dma_channel *ch,
	struct tegra_dma_req *req)
{
	int ahb_addr_wrap;
	int apb_addr_wrap;
	int ahb_bus_width;
	int apb_bus_width;
	int index;

	u32 ahb_seq;
	u32 apb_seq;
	u32 ahb_ptr;
	u32 apb_ptr;
	u32 csr;

	csr = CSR_IE_EOC | CSR_FLOW;
	ahb_seq = AHB_SEQ_INTR_ENB;

	switch (req->req_sel) {
	case TEGRA_DMA_REQ_SEL_SL2B1:
	case TEGRA_DMA_REQ_SEL_SL2B2:
	case TEGRA_DMA_REQ_SEL_SL2B3:
	case TEGRA_DMA_REQ_SEL_SL2B4:
#if !defined(CONFIG_ARCH_TEGRA_2x_SOC)
	case TEGRA_DMA_REQ_SEL_SL2B5:
	case TEGRA_DMA_REQ_SEL_SL2B6:
	case TEGRA_DMA_REQ_SEL_APBIF_CH0:
	case TEGRA_DMA_REQ_SEL_APBIF_CH1:
	case TEGRA_DMA_REQ_SEL_APBIF_CH2:
	case TEGRA_DMA_REQ_SEL_APBIF_CH3:
#endif
	case TEGRA_DMA_REQ_SEL_SPI:
		/* For spi/slink the burst size based on transfer size
		 * i.e. if multiple of 32 bytes then busrt is
		 * 8 word else if multiple of 16 bytes then burst is
		 * 4 word else burst size is 1 word */
		if (req->size & 0xF)
			ahb_seq |= AHB_SEQ_BURST_1;
		else if ((req->size >> 4) & 0x1)
			ahb_seq |= AHB_SEQ_BURST_4;
		else
			ahb_seq |= AHB_SEQ_BURST_8;
		break;

#if defined(CONFIG_ARCH_TEGRA_2x_SOC)
	case TEGRA_DMA_REQ_SEL_I2S_2:
	case TEGRA_DMA_REQ_SEL_I2S_1:
	case TEGRA_DMA_REQ_SEL_SPD_I:
	case TEGRA_DMA_REQ_SEL_UI_I:
	case TEGRA_DMA_REQ_SEL_I2S2_2:
	case TEGRA_DMA_REQ_SEL_I2S2_1:
		/* For ARCH_2x i2s/spdif burst size is 4 word */
		ahb_seq |= AHB_SEQ_BURST_4;
		break;
#endif

	default:
		ahb_seq |= AHB_SEQ_BURST_1;
		break;
	}

	apb_seq = 0;

	csr |= req->req_sel << CSR_REQ_SEL_SHIFT;

	ch->req_transfer_count = (req->size >> 2) - 1;

	/* One shot mode is always single buffered.  Continuous mode could
	 * support either.
	 */
	if (ch->mode & TEGRA_DMA_MODE_ONESHOT) {
		csr |= CSR_ONCE;
	} else if (ch->mode & TEGRA_DMA_MODE_CONTINUOUS_DOUBLE) {
		ahb_seq |= AHB_SEQ_DBL_BUF;
		/* We want an interrupt halfway through, then on the
		 * completion.  The double buffer means 2 interrupts
		 * pass before the DMA HW latches a new AHB_PTR etc.
		 */
		ch->req_transfer_count = (req->size >> 3) - 1;
	}
	csr |= ch->req_transfer_count << CSR_WCOUNT_SHIFT;

	if (req->to_memory) {
		apb_ptr = req->source_addr;
		ahb_ptr = req->dest_addr;

		apb_addr_wrap = req->source_wrap;
		ahb_addr_wrap = req->dest_wrap;
		apb_bus_width = req->source_bus_width;
		ahb_bus_width = req->dest_bus_width;

	} else {
		csr |= CSR_DIR;
		apb_ptr = req->dest_addr;
		ahb_ptr = req->source_addr;

		apb_addr_wrap = req->dest_wrap;
		ahb_addr_wrap = req->source_wrap;
		apb_bus_width = req->dest_bus_width;
		ahb_bus_width = req->source_bus_width;
	}

	apb_addr_wrap >>= 2;
	ahb_addr_wrap >>= 2;

	/* set address wrap for APB size */
	index = 0;
	do  {
		if (apb_addr_wrap_table[index] == apb_addr_wrap)
			break;
		index++;
	} while (index < ARRAY_SIZE(apb_addr_wrap_table));
	BUG_ON(index == ARRAY_SIZE(apb_addr_wrap_table));
	apb_seq |= index << APB_SEQ_WRAP_SHIFT;

	/* set address wrap for AHB size */
	index = 0;
	do  {
		if (ahb_addr_wrap_table[index] == ahb_addr_wrap)
			break;
		index++;
	} while (index < ARRAY_SIZE(ahb_addr_wrap_table));
	BUG_ON(index == ARRAY_SIZE(ahb_addr_wrap_table));
	ahb_seq |= index << AHB_SEQ_WRAP_SHIFT;

	for (index = 0; index < ARRAY_SIZE(bus_width_table); index++) {
		if (bus_width_table[index] == ahb_bus_width)
			break;
	}
	BUG_ON(index == ARRAY_SIZE(bus_width_table));
	ahb_seq |= index << AHB_SEQ_BUS_WIDTH_SHIFT;

	for (index = 0; index < ARRAY_SIZE(bus_width_table); index++) {
		if (bus_width_table[index] == apb_bus_width)
			break;
	}
	BUG_ON(index == ARRAY_SIZE(bus_width_table));
	apb_seq |= index << APB_SEQ_BUS_WIDTH_SHIFT;

	writel(csr, ch->addr + APB_DMA_CHAN_CSR);
	writel(apb_seq, ch->addr + APB_DMA_CHAN_APB_SEQ);
	writel(apb_ptr, ch->addr + APB_DMA_CHAN_APB_PTR);
	writel(ahb_seq, ch->addr + APB_DMA_CHAN_AHB_SEQ);
	writel(ahb_ptr, ch->addr + APB_DMA_CHAN_AHB_PTR);

	csr |= CSR_ENB;
	writel(csr, ch->addr + APB_DMA_CHAN_CSR);

	req->status = TEGRA_DMA_REQ_INFLIGHT;
}

static void handle_oneshot_dma(struct tegra_dma_channel *ch)
{
	struct tegra_dma_req *req;
	unsigned long irq_flags;

	spin_lock_irqsave(&ch->lock, irq_flags);
	if (list_empty(&ch->list)) {
		spin_unlock_irqrestore(&ch->lock, irq_flags);
		return;
	}

	req = list_entry(ch->list.next, typeof(*req), node);
	if (req) {
		list_del(&req->node);
		req->bytes_transferred = req->size;
		req->status = TEGRA_DMA_REQ_SUCCESS;

		spin_unlock_irqrestore(&ch->lock, irq_flags);
		/* Callback should be called without any lock */
		pr_debug("%s: transferred %d bytes\n", __func__,
			req->bytes_transferred);
		req->complete(req);
		spin_lock_irqsave(&ch->lock, irq_flags);
	}

	if (!list_empty(&ch->list)) {
		req = list_entry(ch->list.next, typeof(*req), node);
		/* the complete function we just called may have enqueued
		   another req, in which case dma has already started */
		if (req->status != TEGRA_DMA_REQ_INFLIGHT)
			tegra_dma_update_hw(ch, req);
	}
	spin_unlock_irqrestore(&ch->lock, irq_flags);
}

static void handle_continuous_dbl_dma(struct tegra_dma_channel *ch)
{
	struct tegra_dma_req *req;
	struct tegra_dma_req *next_req;
	unsigned long irq_flags;

	spin_lock_irqsave(&ch->lock, irq_flags);
	if (list_empty(&ch->list)) {
		spin_unlock_irqrestore(&ch->lock, irq_flags);
		return;
	}

	req = list_entry(ch->list.next, typeof(*req), node);
	if (req) {
		if (req->buffer_status == TEGRA_DMA_REQ_BUF_STATUS_EMPTY) {
			bool is_dma_ping_complete;
			is_dma_ping_complete = (readl(ch->addr + APB_DMA_CHAN_STA)
						& STA_PING_PONG) ? true : false;
			if (req->to_memory)
				is_dma_ping_complete = !is_dma_ping_complete;
			/* Out of sync - Release current buffer */
			if (!is_dma_ping_complete) {
				int bytes_transferred;

				bytes_transferred = ch->req_transfer_count;
				bytes_transferred += 1;
				bytes_transferred <<= 3;
				req->buffer_status = TEGRA_DMA_REQ_BUF_STATUS_FULL;
				req->bytes_transferred = bytes_transferred;
				req->status = TEGRA_DMA_REQ_SUCCESS;
				tegra_dma_stop(ch);

				if (!list_is_last(&req->node, &ch->list)) {
					next_req = list_entry(req->node.next,
						typeof(*next_req), node);
					tegra_dma_update_hw(ch, next_req);
				}

				list_del(&req->node);

				/* DMA lock is NOT held when callbak is called */
				spin_unlock_irqrestore(&ch->lock, irq_flags);
				req->complete(req);
				return;
			}
			/* Load the next request into the hardware, if available
			 * */
			if (!list_is_last(&req->node, &ch->list)) {
				next_req = list_entry(req->node.next,
					typeof(*next_req), node);
				tegra_dma_update_hw_partial(ch, next_req);
			}
			req->buffer_status = TEGRA_DMA_REQ_BUF_STATUS_HALF_FULL;
			req->bytes_transferred = req->size >> 1;
			/* DMA lock is NOT held when callback is called */
			spin_unlock_irqrestore(&ch->lock, irq_flags);
			if (likely(req->threshold))
				req->threshold(req);
			return;

		} else if (req->buffer_status ==
			TEGRA_DMA_REQ_BUF_STATUS_HALF_FULL) {
			/* Callback when the buffer is completely full (i.e on
			 * the second  interrupt */

			req->buffer_status = TEGRA_DMA_REQ_BUF_STATUS_FULL;
			req->bytes_transferred = req->size;
			req->status = TEGRA_DMA_REQ_SUCCESS;
			if (list_is_last(&req->node, &ch->list))
				tegra_dma_stop(ch);
			else {
				/* It may be possible that req came after
				 * half dma complete so it need to start
				 * immediately */
				next_req = list_entry(req->node.next, typeof(*next_req), node);
				if (next_req->status != TEGRA_DMA_REQ_INFLIGHT) {
					tegra_dma_stop(ch);
					tegra_dma_update_hw(ch, next_req);
				}
			}

			list_del(&req->node);

			/* DMA lock is NOT held when callbak is called */
			spin_unlock_irqrestore(&ch->lock, irq_flags);
			req->complete(req);
			return;

		} else {
			tegra_dma_stop(ch);
			/* Dma should be stop much earlier */
			BUG();
		}
	}
	spin_unlock_irqrestore(&ch->lock, irq_flags);
}

static void handle_continuous_sngl_dma(struct tegra_dma_channel *ch)
{
	struct tegra_dma_req *req;
	struct tegra_dma_req *next_req;
	struct tegra_dma_req *next_next_req;
	unsigned long irq_flags;

	spin_lock_irqsave(&ch->lock, irq_flags);
	if (list_empty(&ch->list)) {
		tegra_dma_stop(ch);
		spin_unlock_irqrestore(&ch->lock, irq_flags);
		pr_err("%s: No requests in the list.\n", __func__);
		return;
	}
	req = list_entry(ch->list.next, typeof(*req), node);
	if (!req || (req->buffer_status == TEGRA_DMA_REQ_BUF_STATUS_FULL)) {
		tegra_dma_stop(ch);
		spin_unlock_irqrestore(&ch->lock, irq_flags);
		pr_err("%s: DMA complete irq without corresponding req\n",
				__func__);
		return;
	}

	/* Handle the case when buffer is completely full */
	req->bytes_transferred = req->size;
	req->buffer_status = TEGRA_DMA_REQ_BUF_STATUS_FULL;
	req->status = TEGRA_DMA_REQ_SUCCESS;
	if (list_is_last(&req->node, &ch->list)) {
		pr_debug("%s: stop\n", __func__);
		tegra_dma_stop(ch);
	} else {
		/* The next entry should have already been queued and is now
		 * in the middle of xfer.  We can then write the next->next one
		 * if it exists.
		 */
		next_req = list_entry(req->node.next, typeof(*next_req), node);
		if (next_req->status != TEGRA_DMA_REQ_INFLIGHT) {
			pr_debug("%s: interrupt during enqueue\n", __func__);
			tegra_dma_stop(ch);
			tegra_dma_update_hw(ch, next_req);
		} else if (!list_is_last(&next_req->node, &ch->list)) {
			next_next_req = list_entry(next_req->node.next,
						typeof(*next_next_req), node);
			tegra_dma_update_hw_partial(ch, next_next_req);
		}
	}
	list_del(&req->node);
	spin_unlock_irqrestore(&ch->lock, irq_flags);
	req->complete(req);
}

static irqreturn_t dma_isr(int irq, void *data)
{
	struct tegra_dma_channel *ch = data;
	unsigned long status;

	status = readl(ch->addr + APB_DMA_CHAN_STA);
	if (status & STA_ISE_EOC)
		writel(status, ch->addr + APB_DMA_CHAN_STA);
	else {
		pr_warning("Got a spurious ISR for DMA channel %d\n", ch->id);
		return IRQ_HANDLED;
	}

	if (ch->mode & TEGRA_DMA_MODE_ONESHOT)
		handle_oneshot_dma(ch);
	else if (ch->mode & TEGRA_DMA_MODE_CONTINUOUS_DOUBLE)
		handle_continuous_dbl_dma(ch);
	else if (ch->mode & TEGRA_DMA_MODE_CONTINUOUS_SINGLE)
		handle_continuous_sngl_dma(ch);
	else
		pr_err("Bad channel mode for DMA ISR to handle\n");
	return IRQ_HANDLED;
}

int __init tegra_dma_init(void)
{
	int ret = 0;
	int i;
	unsigned int irq;
	void __iomem *addr;
	struct clk *c;

	bitmap_fill(channel_usage, NV_DMA_MAX_CHANNELS);

	c = clk_get_sys("tegra-dma", NULL);
	if (IS_ERR(c)) {
		pr_err("Unable to get clock for APB DMA\n");
		ret = PTR_ERR(c);
		goto fail;
	}
	ret = clk_enable(c);
	if (ret != 0) {
		pr_err("Unable to enable clock for APB DMA\n");
		goto fail;
	}

	dma_clk = clk_get_sys("apbdma", "apbdma");
	if (!IS_ERR_OR_NULL(dma_clk)) {
		clk_enable(dma_clk);
		tegra_periph_reset_assert(dma_clk);
		udelay(10);
		tegra_periph_reset_deassert(dma_clk);
		udelay(10);
	}

	addr = IO_ADDRESS(TEGRA_APB_DMA_BASE);
	writel(GEN_ENABLE, addr + APB_DMA_GEN);
	writel(0, addr + APB_DMA_CNTRL);
	writel(0xFFFFFFFFul >> (31 - TEGRA_SYSTEM_DMA_CH_MAX),
			addr + APB_DMA_IRQ_MASK_SET);

	for (i = TEGRA_SYSTEM_DMA_CH_MIN; i <= TEGRA_SYSTEM_DMA_CH_MAX; i++) {
		struct tegra_dma_channel *ch = &dma_channels[i];

		ch->id = i;
		snprintf(ch->name, TEGRA_DMA_NAME_SIZE, "dma_channel_%d", i);

		memset(ch->client_name, 0, sizeof(ch->client_name));

		ch->addr = IO_ADDRESS(TEGRA_APB_DMA_CH0_BASE +
			TEGRA_APB_DMA_CH0_SIZE * i);

		spin_lock_init(&ch->lock);
		INIT_LIST_HEAD(&ch->list);

#ifndef CONFIG_ARCH_TEGRA_2x_SOC
		if (i >= 16)
			irq = INT_APB_DMA_CH16 + i - 16;
		else
#endif
			irq = INT_APB_DMA_CH0 + i;
		ret = request_irq(irq, dma_isr, 0, dma_channels[i].name, ch);
		if (ret) {
			pr_err("Failed to register IRQ %d for DMA %d\n",
				irq, i);
			goto fail;
		}
		ch->irq = irq;

		__clear_bit(i, channel_usage);
	}
	/* mark the shared channel allocated */
	__set_bit(TEGRA_SYSTEM_DMA_CH_MIN, channel_usage);

	tegra_dma_initialized = true;

	return 0;
fail:
	writel(0, addr + APB_DMA_GEN);
	for (i = TEGRA_SYSTEM_DMA_CH_MIN; i <= TEGRA_SYSTEM_DMA_CH_MAX; i++) {
		struct tegra_dma_channel *ch = &dma_channels[i];
		if (ch->irq)
			free_irq(ch->irq, ch);
	}
	return ret;
}
postcore_initcall(tegra_dma_init);

<<<<<<< HEAD
#ifdef CONFIG_PM_SLEEP
=======
#ifdef CONFIG_PM

>>>>>>> 9c0f85dc
static u32 apb_dma[5*TEGRA_SYSTEM_DMA_CH_NR + 3];

static int tegra_dma_suspend(void)
{
	void __iomem *addr = IO_ADDRESS(TEGRA_APB_DMA_BASE);
	u32 *ctx = apb_dma;
	int i;

	*ctx++ = readl(addr + APB_DMA_GEN);
	*ctx++ = readl(addr + APB_DMA_CNTRL);
	*ctx++ = readl(addr + APB_DMA_IRQ_MASK);

	for (i = 0; i < TEGRA_SYSTEM_DMA_CH_NR; i++) {
		addr = IO_ADDRESS(TEGRA_APB_DMA_CH0_BASE +
				  TEGRA_APB_DMA_CH0_SIZE * i);

		*ctx++ = readl(addr + APB_DMA_CHAN_CSR);
		*ctx++ = readl(addr + APB_DMA_CHAN_AHB_PTR);
		*ctx++ = readl(addr + APB_DMA_CHAN_AHB_SEQ);
		*ctx++ = readl(addr + APB_DMA_CHAN_APB_PTR);
		*ctx++ = readl(addr + APB_DMA_CHAN_APB_SEQ);
	}

	return 0;
}

static void tegra_dma_resume(void)
{
	void __iomem *addr = IO_ADDRESS(TEGRA_APB_DMA_BASE);
	u32 *ctx = apb_dma;
	int i;

	writel(*ctx++, addr + APB_DMA_GEN);
	writel(*ctx++, addr + APB_DMA_CNTRL);
	writel(*ctx++, addr + APB_DMA_IRQ_MASK);

	for (i = 0; i < TEGRA_SYSTEM_DMA_CH_NR; i++) {
		addr = IO_ADDRESS(TEGRA_APB_DMA_CH0_BASE +
				  TEGRA_APB_DMA_CH0_SIZE * i);

		writel(*ctx++, addr + APB_DMA_CHAN_CSR);
		writel(*ctx++, addr + APB_DMA_CHAN_AHB_PTR);
		writel(*ctx++, addr + APB_DMA_CHAN_AHB_SEQ);
		writel(*ctx++, addr + APB_DMA_CHAN_APB_PTR);
		writel(*ctx++, addr + APB_DMA_CHAN_APB_SEQ);
	}
}

static struct syscore_ops tegra_dma_syscore_ops = {
	.suspend = tegra_dma_suspend,
	.resume = tegra_dma_resume,
};

static int tegra_dma_syscore_init(void)
{
	register_syscore_ops(&tegra_dma_syscore_ops);

	return 0;
}
subsys_initcall(tegra_dma_syscore_init);
#endif

#ifdef CONFIG_DEBUG_FS

#include <linux/debugfs.h>
#include <linux/seq_file.h>

static int dbg_dma_show(struct seq_file *s, void *unused)
{
	int i;
	void __iomem *addr = IO_ADDRESS(TEGRA_APB_DMA_BASE);

	seq_printf(s, "    APBDMA global register\n");
	seq_printf(s, "DMA_GEN:   0x%08x\n", __raw_readl(addr + APB_DMA_GEN));
	seq_printf(s, "DMA_CNTRL: 0x%08x\n", __raw_readl(addr + APB_DMA_CNTRL));
	seq_printf(s, "IRQ_MASK:  0x%08x\n",
					__raw_readl(addr + APB_DMA_IRQ_MASK));

	for (i = 0; i < TEGRA_SYSTEM_DMA_CH_NR; i++) {
		addr = IO_ADDRESS(TEGRA_APB_DMA_CH0_BASE +
				  TEGRA_APB_DMA_CH0_SIZE * i);

		seq_printf(s, "    APBDMA channel %02d register\n", i);
		seq_printf(s, "0x00: 0x%08x 0x%08x 0x%08x 0x%08x\n",
					__raw_readl(addr + 0x0),
					__raw_readl(addr + 0x4),
					__raw_readl(addr + 0x8),
					__raw_readl(addr + 0xC));
		seq_printf(s, "0x10: 0x%08x 0x%08x 0x%08x 0x%08x\n",
					__raw_readl(addr + 0x10),
					__raw_readl(addr + 0x14),
					__raw_readl(addr + 0x18),
					__raw_readl(addr + 0x1C));
	}
	seq_printf(s, "\nAPB DMA users\n");
	seq_printf(s, "-------------\n");
	for (i = TEGRA_SYSTEM_DMA_CH_MIN; i <= TEGRA_SYSTEM_DMA_CH_MAX; i++) {
		struct tegra_dma_channel *ch = &dma_channels[i];
		if (strlen(ch->client_name) > 0)
			seq_printf(s, "dma %d -> %s\n", i, ch->client_name);
	}
	return 0;
}

static int dbg_dma_open(struct inode *inode, struct file *file)
{
	return single_open(file, dbg_dma_show, &inode->i_private);
}

static const struct file_operations debug_fops = {
	.open	   = dbg_dma_open,
	.read	   = seq_read,
	.llseek	 = seq_lseek,
	.release	= single_release,
};

static int __init tegra_dma_debuginit(void)
{
	(void) debugfs_create_file("tegra_dma", S_IRUGO,
					NULL, NULL, &debug_fops);
	return 0;
}
late_initcall(tegra_dma_debuginit);
#endif<|MERGE_RESOLUTION|>--- conflicted
+++ resolved
@@ -979,12 +979,8 @@
 }
 postcore_initcall(tegra_dma_init);
 
-<<<<<<< HEAD
 #ifdef CONFIG_PM_SLEEP
-=======
-#ifdef CONFIG_PM
-
->>>>>>> 9c0f85dc
+
 static u32 apb_dma[5*TEGRA_SYSTEM_DMA_CH_NR + 3];
 
 static int tegra_dma_suspend(void)
