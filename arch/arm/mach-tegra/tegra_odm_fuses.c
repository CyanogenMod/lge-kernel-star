/*
 * arch/arm/mach-tegra/tegra_odm_fuses.c
 *
 * Copyright (c) 2010-2011, NVIDIA Corporation.
 *
 * This program is free software; you can redistribute it and/or modify
 * it under the terms of the GNU General Public License as published by
 * the Free Software Foundation; either version 2 of the License, or
 * (at your option) any later version.
 *
 * This program is distributed in the hope that it will be useful, but WITHOUT
 * ANY WARRANTY; without even the implied warranty of MERCHANTABILITY or
 * FITNESS FOR A PARTICULAR PURPOSE.  See the GNU General Public License for
 * more details.
 *
 * You should have received a copy of the GNU General Public License along
 * with this program; if not, write to the Free Software Foundation, Inc.,
 * 51 Franklin Street, Fifth Floor, Boston, MA  02110-1301, USA.
 */

/*
 * Fuses are one time programmable bits on the chip which are used by
 * the chip manufacturer and device manufacturers to store chip/device
 * configurations. The fuse bits are encapsulated in a 32 x 64 array.
 * If a fuse bit is programmed to 1, it cannot be reverted to 0. Either
 * another fuse bit has to be used for the same purpose or a new chip
 * needs to be used.
 *
 * Each and every fuse word has its own shadow word which resides adjacent to
 * a particular fuse word. e.g. Fuse words 0-1 form a fuse-shadow pair.
 * So in theory we have only 32 fuse words to work with.
 * The shadow fuse word is a mirror of the actual fuse word at all times
 * and this is maintained while programming a particular fuse.
 */

#include <linux/kernel.h>
#include <linux/io.h>
#include <linux/mutex.h>
#include <linux/err.h>
#include <linux/delay.h>
#include <linux/slab.h>
#include <linux/sysfs.h>
#include <linux/kobject.h>
#include <linux/regulator/consumer.h>
#include <linux/ctype.h>
#include <linux/wakelock.h>
#include <linux/clk.h>

#include <mach/tegra_odm_fuses.h>
#include <mach/iomap.h>

#include "fuse.h"

#define NFUSES	64
#define STATE_IDLE	(0x4 << 16)

/* since fuse burning is irreversible, use this for testing */
#define ENABLE_FUSE_BURNING 1

/* fuse registers */
#define FUSE_CTRL		0x000
#define FUSE_REG_ADDR		0x004
#define FUSE_REG_READ		0x008
#define FUSE_REG_WRITE		0x00C
#define FUSE_TIME_PGM		0x01C
#define FUSE_PRIV2INTFC		0x020
#define FUSE_DIS_PGM		0x02C
#define FUSE_WRITE_ACCESS	0x030
#define FUSE_PWR_GOOD_SW	0x034

static struct kobject *fuse_kobj;

static ssize_t fuse_show(struct kobject *kobj, struct kobj_attribute *attr, char *buf);
static ssize_t fuse_store(struct kobject *kobj, struct kobj_attribute *attr,
	const char *buf, size_t count);

static struct kobj_attribute devkey_attr =
	__ATTR(device_key, 0440, fuse_show, fuse_store);

static struct kobj_attribute jtagdis_attr =
	__ATTR(jtag_disable, 0440, fuse_show, fuse_store);

static struct kobj_attribute odm_prod_mode_attr =
	__ATTR(odm_production_mode, 0440, fuse_show, fuse_store);

static struct kobj_attribute sec_boot_dev_cfg_attr =
	__ATTR(sec_boot_dev_cfg, 0440, fuse_show, fuse_store);

static struct kobj_attribute sec_boot_dev_sel_attr =
	__ATTR(sec_boot_dev_sel, 0440, fuse_show, fuse_store);

static struct kobj_attribute sbk_attr =
	__ATTR(secure_boot_key, 0440, fuse_show, fuse_store);

static struct kobj_attribute sw_rsvd_attr =
	__ATTR(sw_reserved, 0440, fuse_show, fuse_store);

static struct kobj_attribute ignore_dev_sel_straps_attr =
	__ATTR(ignore_dev_sel_straps, 0440, fuse_show, fuse_store);

static struct kobj_attribute odm_rsvd_attr =
	__ATTR(odm_reserved, 0440, fuse_show, fuse_store);

static u32 fuse_pgm_data[NFUSES / 2];
static u32 fuse_pgm_mask[NFUSES / 2];
static u32 tmp_fuse_pgm_data[NFUSES / 2];

DEFINE_MUTEX(fuse_lock);

static struct fuse_data fuse_info;
struct regulator *vdd_fuse;
struct clk *clk_fuse;

#define FUSE_NAME_LEN	30

struct param_info {
	u32 *addr;
	int sz;
	u32 start_off;
	int start_bit;
	int nbits;
	int data_offset;
	char sysfs_name[FUSE_NAME_LEN];
};

static struct param_info fuse_info_tbl[] = {
	[DEVKEY] = {
		.addr = &fuse_info.devkey,
		.sz = sizeof(fuse_info.devkey),
#if defined(CONFIG_ARCH_TEGRA_2x_SOC)
		.start_off = 0x12,
		.start_bit = 8,
#else
		.start_off = 0x16,
		.start_bit = 22,
#endif
		.nbits = 32,
		.data_offset = 0,
		.sysfs_name = "device_key",
	},
	[JTAG_DIS] = {
		.addr = &fuse_info.jtag_dis,
		.sz = sizeof(fuse_info.jtag_dis),
		.start_off = 0x0,
		.start_bit = 24,
		.nbits = 1,
		.data_offset = 1,
		.sysfs_name = "jtag_disable",
	},
	[ODM_PROD_MODE] = {
		.addr = &fuse_info.odm_prod_mode,
		.sz = sizeof(fuse_info.odm_prod_mode),
		.start_off = 0x0,
		.start_bit = 23,
		.nbits = 1,
		.data_offset = 2,
		.sysfs_name = "odm_production_mode",
	},
	[SEC_BOOT_DEV_CFG] = {
		.addr = &fuse_info.bootdev_cfg,
		.sz = sizeof(fuse_info.bootdev_cfg),
#if defined(CONFIG_ARCH_TEGRA_2x_SOC)
		.start_off = 0x14,
		.start_bit = 8,
#else
		.start_off = 0x18,
		.start_bit = 22,
#endif
		.nbits = 16,
		.data_offset = 3,
		.sysfs_name = "sec_boot_dev_cfg",
	},
	[SEC_BOOT_DEV_SEL] = {
		.addr = &fuse_info.bootdev_sel,
		.sz = sizeof(fuse_info.bootdev_sel),
#if defined(CONFIG_ARCH_TEGRA_2x_SOC)
		.start_off = 0x14,
		.start_bit = 24,
#else
		.start_off = 0x1A,
		.start_bit = 6,
#endif
		.nbits = 3,
		.data_offset = 4,
		.sysfs_name = "sec_boot_dev_sel",
	},
	[SBK] = {
		.addr = fuse_info.sbk,
		.sz = sizeof(fuse_info.sbk),
#if defined(CONFIG_ARCH_TEGRA_2x_SOC)
		.start_off = 0x0A,
		.start_bit = 8,
#else
		.start_off = 0x0E,
		.start_bit = 22,
#endif
		.nbits = 128,
		.data_offset = 5,
		.sysfs_name = "secure_boot_key",
	},
	[SW_RSVD] = {
		.addr = &fuse_info.sw_rsvd,
		.sz = sizeof(fuse_info.sw_rsvd),
#if defined(CONFIG_ARCH_TEGRA_2x_SOC)
		.start_off = 0x14,
		.start_bit = 28,
#else
		.start_off = 0x1A,
		.start_bit = 10,
#endif
		.nbits = 4,
		.data_offset = 9,
		.sysfs_name = "sw_reserved",
	},
	[IGNORE_DEV_SEL_STRAPS] = {
		.addr = &fuse_info.ignore_devsel_straps,
		.sz = sizeof(fuse_info.ignore_devsel_straps),
#if defined(CONFIG_ARCH_TEGRA_2x_SOC)
		.start_off = 0x14,
		.start_bit = 27,
#else
		.start_off = 0x1A,
		.start_bit = 9,
#endif
		.nbits = 1,
		.data_offset = 10,
		.sysfs_name = "ignore_dev_sel_straps",
	},
	[ODM_RSVD] = {
		.addr = fuse_info.odm_rsvd,
		.sz = sizeof(fuse_info.odm_rsvd),
#if defined(CONFIG_ARCH_TEGRA_2x_SOC)
		.start_off = 0x16,
		.start_bit = 4,
#else
		.start_off = 0x1A,
		.start_bit = 14,
#endif
		.nbits = 256,
		.data_offset = 11,
		.sysfs_name = "odm_reserved",
	},
	[SBK_DEVKEY_STATUS] = {
		.sz = SBK_DEVKEY_STATUS_SZ,
	},
};

static void wait_for_idle(void)
{
	u32 reg;

	do {
		udelay(1);
		reg = tegra_fuse_readl(FUSE_CTRL);
	} while ((reg & (0xF << 16)) != STATE_IDLE);
}

#define FUSE_READ	0x1
#define FUSE_WRITE	0x2
#define FUSE_SENSE	0x3
#define FUSE_CMD_MASK	0x3

static u32 fuse_cmd_read(u32 addr)
{
	u32 reg;

	wait_for_idle();
	tegra_fuse_writel(addr, FUSE_REG_ADDR);
	reg = tegra_fuse_readl(FUSE_CTRL);
	reg &= ~FUSE_CMD_MASK;
	reg |= FUSE_READ;
	tegra_fuse_writel(reg, FUSE_CTRL);
	wait_for_idle();

	reg = tegra_fuse_readl(FUSE_REG_READ);
	return reg;
}

static void fuse_cmd_write(u32 value, u32 addr)
{
	u32 reg;

	wait_for_idle();
	tegra_fuse_writel(addr, FUSE_REG_ADDR);
	tegra_fuse_writel(value, FUSE_REG_WRITE);

	reg = tegra_fuse_readl(FUSE_CTRL);
	reg &= ~FUSE_CMD_MASK;
	reg |= FUSE_WRITE;
	tegra_fuse_writel(reg, FUSE_CTRL);
	wait_for_idle();
}

static void fuse_cmd_sense(void)
{
	u32 reg;

	wait_for_idle();
	reg = tegra_fuse_readl(FUSE_CTRL);
	reg &= ~FUSE_CMD_MASK;
	reg |= FUSE_SENSE;
	tegra_fuse_writel(reg, FUSE_CTRL);
	wait_for_idle();
}

static void fuse_reg_hide(void)
{
	u32 reg = tegra_fuse_readl(0x48);
	reg &= ~(1 << 28);
	tegra_fuse_writel(reg, 0x48);
}

static void fuse_reg_unhide(void)
{
	u32 reg = tegra_fuse_readl(0x48);
	reg |= (1 << 28);
	tegra_fuse_writel(reg, 0x48);
}

static void get_fuse(enum fuse_io_param io_param, u32 *out)
{
	int start_bit = fuse_info_tbl[io_param].start_bit;
	int nbits = fuse_info_tbl[io_param].nbits;
	int offset = fuse_info_tbl[io_param].start_off;
	u32 *dst = fuse_info_tbl[io_param].addr;
	int dst_bit = 0;
	int i;
	u32 val;
	int loops;

	if (out)
		dst = out;

	do {
		val = fuse_cmd_read(offset);
		loops = min(nbits, 32 - start_bit);
		for (i = 0; i < loops; i++) {
			if (val & (BIT(start_bit + i)))
				*dst |= BIT(dst_bit);
			else
				*dst &= ~BIT(dst_bit);
			dst_bit++;
			if (dst_bit == 32) {
				dst++;
				dst_bit = 0;
			}
		}
		nbits -= loops;
		offset += 2;
		start_bit = 0;
	} while (nbits > 0);
}

int tegra_fuse_read(enum fuse_io_param io_param, u32 *data, int size)
{
	int nbits;
	u32 sbk[4], devkey = 0;

	if (IS_ERR_OR_NULL(clk_fuse)) {
		pr_err("fuse read disabled");
		return -ENODEV;
	}

	if (!data)
		return -EINVAL;

	if (size != fuse_info_tbl[io_param].sz) {
		pr_err("%s: size mismatch(%d), %d vs %d\n", __func__,
			(int)io_param, size, fuse_info_tbl[io_param].sz);
		return -EINVAL;
	}

	mutex_lock(&fuse_lock);

	clk_enable(clk_fuse);
	fuse_reg_unhide();
	fuse_cmd_sense();

	if (io_param == SBK_DEVKEY_STATUS) {
		*data = 0;

		get_fuse(SBK, sbk);
		get_fuse(DEVKEY, &devkey);
		nbits = sizeof(sbk) * BITS_PER_BYTE;
		if (find_first_bit((unsigned long *)sbk, nbits) != nbits)
			*data = 1;
		else if (devkey)
			*data = 1;
	} else {
		get_fuse(io_param, data);
	}

	fuse_reg_hide();
	clk_disable(clk_fuse);
	mutex_unlock(&fuse_lock);

	return 0;
}

static bool fuse_odm_prod_mode(void)
{
	u32 odm_prod_mode = 0;

	clk_enable(clk_fuse);
	get_fuse(ODM_PROD_MODE, &odm_prod_mode);
	clk_disable(clk_fuse);
	return (odm_prod_mode ? true : false);
}

static void set_fuse(enum fuse_io_param io_param, u32 *data)
{
	int i, start_bit = fuse_info_tbl[io_param].start_bit;
	int nbits = fuse_info_tbl[io_param].nbits, loops;
	int offset = fuse_info_tbl[io_param].start_off >> 1;
	int src_bit = 0;
	u32 val;

	do {
		val = *data;
		loops = min(nbits, 32 - start_bit);
		for (i = 0; i < loops; i++) {
			fuse_pgm_mask[offset] |= BIT(start_bit + i);
			if (val & BIT(src_bit))
				fuse_pgm_data[offset] |= BIT(start_bit + i);
			else
				fuse_pgm_data[offset] &= ~BIT(start_bit + i);
			src_bit++;
			if (src_bit == 32) {
				data++;
				val = *data;
				src_bit = 0;
			}
		}
		nbits -= loops;
		offset++;
		start_bit = 0;
	} while (nbits > 0);
}

static void populate_fuse_arrs(struct fuse_data *info, u32 flags)
{
	u32 *src = (u32 *)info;
	int i;

	memset(fuse_pgm_data, 0, sizeof(fuse_pgm_data));
	memset(fuse_pgm_mask, 0, sizeof(fuse_pgm_mask));

	if ((flags & FLAGS_ODMRSVD)) {
		set_fuse(ODM_RSVD, info->odm_rsvd);
		flags &= ~FLAGS_ODMRSVD;
	}

	/* do not burn any more if secure mode is set */
	if (fuse_odm_prod_mode())
		goto out;

	for_each_set_bit(i, (unsigned long *)&flags, MAX_PARAMS)
		set_fuse(i, src + fuse_info_tbl[i].data_offset);

out:
	pr_debug("ready to program");
}

static void fuse_power_enable(void)
{
#if ENABLE_FUSE_BURNING
	tegra_fuse_writel(0x1, FUSE_PWR_GOOD_SW);
	udelay(1);
#endif
}

static void fuse_power_disable(void)
{
#if ENABLE_FUSE_BURNING
	tegra_fuse_writel(0, FUSE_PWR_GOOD_SW);
	udelay(1);
#endif
}

static void fuse_program_array(int pgm_cycles)
{
	u32 reg, fuse_val[2];
	u32 *data = tmp_fuse_pgm_data, addr = 0, *mask = fuse_pgm_mask;
	int i = 0;

	fuse_cmd_sense();

	/* get the first 2 fuse bytes */
	fuse_val[0] = fuse_cmd_read(0);
	fuse_val[1] = fuse_cmd_read(1);

	fuse_power_enable();

	/*
	 * The fuse macro is a high density macro. Fuses are
	 * burned using an addressing mechanism, so no need to prepare
	 * the full list, but more write to control registers are needed.
	 * The only bit that can be written at first is bit 0, a special write
	 * protection bit by assumptions all other bits are at 0
	 *
	 * The programming pulse must have a precise width of
	 * [9000, 11000] ns.
	 */
	if (pgm_cycles > 0) {
		reg = pgm_cycles;
		tegra_fuse_writel(reg, FUSE_TIME_PGM);
	}
	fuse_val[0] = (0x1 & ~fuse_val[0]);
	fuse_val[1] = (0x1 & ~fuse_val[1]);
	fuse_cmd_write(fuse_val[0], 0);
	fuse_cmd_write(fuse_val[1], 1);

	fuse_power_disable();

	/*
	 * this will allow programming of other fuses
	 * and the reading of the existing fuse values
	 */
	fuse_cmd_sense();

	/* Clear out all bits that have already been burned or masked out */
	memcpy(data, fuse_pgm_data, sizeof(fuse_pgm_data));

	for (addr = 0; addr < NFUSES; addr += 2, data++, mask++) {
		reg = fuse_cmd_read(addr);
		pr_debug("%d: 0x%x 0x%x 0x%x\n", addr, (u32)(*data),
			~reg, (u32)(*mask));
		*data = (*data & ~reg) & *mask;
	}

	fuse_power_enable();

	/*
	 * Finally loop on all fuses, program the non zero ones.
	 * Words 0 and 1 are written last and they contain control fuses. We
	 * need to invalidate after writing to a control word (with the exception
	 * of the master enable). This is also the reason we write them last.
	 */
	for (i = ARRAY_SIZE(fuse_pgm_data) - 1; i >= 0; i--) {
		if (tmp_fuse_pgm_data[i]) {
			fuse_cmd_write(tmp_fuse_pgm_data[i], i * 2);
			fuse_cmd_write(tmp_fuse_pgm_data[i], (i * 2) + 1);
		}

		if (i < 2) {
			wait_for_idle();
			fuse_power_disable();
			fuse_cmd_sense();
			fuse_power_enable();
		}
	}

	fuse_power_disable();
}

static int fuse_set(enum fuse_io_param io_param, u32 *param, int size)
{
	int i, nwords = size / sizeof(u32);
	u32 *data;

	if (io_param > MAX_PARAMS)
		return -EINVAL;

	data = (u32*)kzalloc(size, GFP_KERNEL);
	if (!data) {
		pr_err("failed to alloc %d bytes\n", size);
		return -ENOMEM;
	}

	get_fuse(io_param, data);

	/* set only new fuse bits */
	for (i = 0; i < nwords; i++) {
		param[i] = (~data[i] & param[i]);
	}

	kfree(data);
	return 0;
}

/*
 * Function pointer to optional board specific function
 */
int (*tegra_fuse_regulator_en)(int);
EXPORT_SYMBOL(tegra_fuse_regulator_en);

#define CAR_OSC_CTRL		0x50
#define PMC_PLLP_OVERRIDE	0xF8
#define PMC_OSC_OVERRIDE	BIT(0)
#define PMC_OSC_FREQ_MASK	(BIT(2) | BIT(3))
#define PMC_OSC_FREQ_SHIFT	2
#define CAR_OSC_FREQ_SHIFT	30

#define FUSE_SENSE_DONE_BIT	BIT(30)
#define START_DATA		BIT(0)
#define SKIP_RAMREPAIR		BIT(1)
#define FUSE_PGM_TIMEOUT_MS	50

#if defined(CONFIG_ARCH_TEGRA_2x_SOC)
/* cycles corresponding to 13MHz, 19.2MHz, 12MHz, 26MHz */
static int fuse_pgm_cycles[] = {130, 192, 120, 260};
#else
/* cycles corresponding to 13MHz, 16.8MHz, 19.2MHz, 38.4MHz, 12MHz, 48MHz, 26MHz */
static int fuse_pgm_cycles[] = {130, 168, 0, 0, 192, 384, 0, 0, 120, 480, 0, 0, 260};
#endif

int tegra_fuse_program(struct fuse_data *pgm_data, u32 flags)
{
	u32 reg;
	int i = 0;
	int index;
	int ret;
	int delay = FUSE_PGM_TIMEOUT_MS;

	if (!pgm_data || !flags) {
		pr_err("invalid parameter");
		return -EINVAL;
	}

	if (IS_ERR_OR_NULL(clk_fuse) ||
	   (!tegra_fuse_regulator_en && IS_ERR_OR_NULL(vdd_fuse))) {
		pr_err("fuse write disabled");
		return -ENODEV;
	}

	if (fuse_odm_prod_mode() && (flags != FLAGS_ODMRSVD)) {
		pr_err("reserved odm fuses aren't allowed in secure mode");
		return -EPERM;
	}

	if ((flags & FLAGS_ODM_PROD_MODE) &&
		(flags & (FLAGS_SBK | FLAGS_DEVKEY))) {
		pr_err("odm production mode and sbk/devkey not allowed");
		return -EPERM;
	}

	clk_enable(clk_fuse);

	/* make all the fuse registers visible */
	fuse_reg_unhide();

	/* check that fuse options write access hasn't been disabled */
	mutex_lock(&fuse_lock);
	reg = tegra_fuse_readl(FUSE_DIS_PGM);
	mutex_unlock(&fuse_lock);
	if (reg) {
		pr_err("fuse programming disabled");
		fuse_reg_hide();
		clk_disable(clk_fuse);
		return -EACCES;
	}

	/* enable software writes to the fuse registers */
	tegra_fuse_writel(0, FUSE_WRITE_ACCESS);

	mutex_lock(&fuse_lock);
	memcpy(&fuse_info, pgm_data, sizeof(fuse_info));
	for_each_set_bit(i, (unsigned long *)&flags, MAX_PARAMS) {
		fuse_set((u32)i, fuse_info_tbl[i].addr,
			fuse_info_tbl[i].sz);
	}

#if ENABLE_FUSE_BURNING
	if (tegra_fuse_regulator_en)
		ret = tegra_fuse_regulator_en(1);
	else
		ret = regulator_enable(vdd_fuse);

	if (ret)
		BUG_ON("regulator enable fail\n");

	populate_fuse_arrs(&fuse_info, flags);

	/* calculate the number of program cycles from the oscillator freq */
	reg = readl(IO_ADDRESS(TEGRA_PMC_BASE) + PMC_PLLP_OVERRIDE);
	if (reg & PMC_OSC_OVERRIDE) {
		index = (reg & PMC_OSC_FREQ_MASK) >> PMC_OSC_FREQ_SHIFT;
	} else {
		reg = readl(IO_ADDRESS(TEGRA_CLK_RESET_BASE) + CAR_OSC_CTRL);
		index = reg >> CAR_OSC_FREQ_SHIFT;
	}

	pr_debug("%s: use %d programming cycles\n", __func__, fuse_pgm_cycles[index]);
	fuse_program_array(fuse_pgm_cycles[index]);

	memset(&fuse_info, 0, sizeof(fuse_info));

	if (tegra_fuse_regulator_en)
		tegra_fuse_regulator_en(0);
	else
		regulator_disable(vdd_fuse);
#endif

	mutex_unlock(&fuse_lock);

	/* disable software writes to the fuse registers */
	tegra_fuse_writel(1, FUSE_WRITE_ACCESS);

	/* make all the fuse registers invisible */
	fuse_reg_hide();

	/* apply the fuse values immediately instead of resetting the chip */
	fuse_cmd_sense();

	tegra_fuse_writel(START_DATA | SKIP_RAMREPAIR, FUSE_PRIV2INTFC);

	/* check sense and shift done in addition to IDLE */
	do {
		mdelay(1);
		reg = tegra_fuse_readl(FUSE_CTRL);
		reg &= (FUSE_SENSE_DONE_BIT | STATE_IDLE);
	} while ((reg != (FUSE_SENSE_DONE_BIT | STATE_IDLE)) && (--delay > 0));

	clk_disable(clk_fuse);

	return ((delay > 0) ? 0 : -ETIMEDOUT);
}

static int fuse_name_to_param(const char *str)
{
	int i;

	for (i = DEVKEY; i < ARRAY_SIZE(fuse_info_tbl); i++) {
		if (!strcmp(str, fuse_info_tbl[i].sysfs_name))
			return i;
	}

	return -ENODATA;
}

static int char_to_xdigit(char c)
{
	return (c>='0' && c<='9') ? c - '0' :
		(c>='a' && c<='f') ? c - 'a' + 10 :
		(c>='A' && c<='F') ? c - 'A' + 10 : -1;
}

#define CHK_ERR(x) \
{ \
	if (x) \
	{ \
		pr_err("%s: sysfs_create_file fail(%d)!", __func__, x); \
		return x; \
	} \
}

static ssize_t fuse_store(struct kobject *kobj, struct kobj_attribute *attr,
	const char *buf, size_t count)
{
	enum fuse_io_param param = fuse_name_to_param(attr->attr.name);
	int ret, i = 0;
	int orig_count = count;
	struct fuse_data data = {0};
	u32 *raw_data = ((u32 *)&data) + fuse_info_tbl[param].data_offset;
	u8 *raw_byte_data = (u8 *)raw_data;
	struct wake_lock fuse_wk_lock;

	if ((param == -1) || (param == -ENODATA)) {
		pr_err("%s: invalid fuse\n", __func__);
		return -EINVAL;
	}

	if (fuse_odm_prod_mode()) {
		pr_err("%s: device locked. odm fuse already blown\n", __func__);
		return -EPERM;
	}

	count--;
	if (DIV_ROUND_UP(count, 2) > fuse_info_tbl[param].sz) {
		pr_err("%s: fuse parameter too long, should be %d character(s)\n",
			__func__, fuse_info_tbl[param].sz * 2);
		return -EINVAL;
	}

<<<<<<< HEAD
	/* wakelock to avoid device powering down while programming */
	wake_lock_init(&fuse_wk_lock, WAKE_LOCK_SUSPEND, "fuse_wk_lock");
	wake_lock(&fuse_wk_lock);
=======
	/* see if the string has 0x/x at the start */
	if (*buf == 'x') {
		count -= 1;
		buf++;
	} else if (*(buf + 1) == 'x') {
		count -= 2;
		buf += 2;
	}
>>>>>>> e81d7537

	/* we need to fit each character into a single nibble */
	raw_byte_data += DIV_ROUND_UP(count, 2) - 1;

	/* in case of odd number of writes, write the first one here */
	if (count & BIT(0)) {
		*raw_byte_data = char_to_xdigit(*buf);
		buf++;
		raw_byte_data--;
		count--;
	}

	for (i = 1; i <= count; i++, buf++) {
		if (i & BIT(0)) {
			*raw_byte_data = char_to_xdigit(*buf);
		} else {
			*raw_byte_data <<= 4;
			*raw_byte_data |= char_to_xdigit(*buf);
			raw_byte_data--;
		}
	}

	ret = tegra_fuse_program(&data, BIT(param));
	if (ret) {
		pr_err("%s: fuse program fail(%d)\n", __func__, ret);
		orig_count = ret;
		goto done;
	}

	/* if odm prodn mode fuse is burnt, change file permissions to 0440 */
	if (param == ODM_PROD_MODE) {
		CHK_ERR(sysfs_chmod_file(kobj, &attr->attr, 0440));
		CHK_ERR(sysfs_chmod_file(kobj, &devkey_attr.attr, 0440));
		CHK_ERR(sysfs_chmod_file(kobj, &jtagdis_attr.attr, 0440));
		CHK_ERR(sysfs_chmod_file(kobj, &sec_boot_dev_cfg_attr.attr, 0440));
		CHK_ERR(sysfs_chmod_file(kobj, &sec_boot_dev_sel_attr.attr, 0440));
		CHK_ERR(sysfs_chmod_file(kobj, &sbk_attr.attr, 0440));
		CHK_ERR(sysfs_chmod_file(kobj, &sw_rsvd_attr.attr, 0440));
		CHK_ERR(sysfs_chmod_file(kobj, &ignore_dev_sel_straps_attr.attr, 0440));
		CHK_ERR(sysfs_chmod_file(kobj, &odm_rsvd_attr.attr, 0440));
	}

done:
	wake_unlock(&fuse_wk_lock);
	wake_lock_destroy(&fuse_wk_lock);
	return orig_count;
}

static ssize_t fuse_show(struct kobject *kobj, struct kobj_attribute *attr, char *buf)
{
	enum fuse_io_param param = fuse_name_to_param(attr->attr.name);
	u32 data[8];
	char str[8];
	int ret, i;

	if ((param == -1) || (param == -ENODATA)) {
		pr_err("%s: invalid fuse\n", __func__);
		return -EINVAL;
	}

	if ((param == SBK) && fuse_odm_prod_mode()) {
		pr_err("device locked. sbk read not allowed\n");
		return 0;
	}

	memset(data, 0, sizeof(data));
	ret = tegra_fuse_read(param, data, fuse_info_tbl[param].sz);
	if (ret) {
		pr_err("%s: read fail(%d)\n", __func__, ret);
		return ret;
	}

	strcpy(buf, "0x");
	for (i = (fuse_info_tbl[param].sz/sizeof(u32)) - 1; i >= 0 ; i--) {
		sprintf(str, "%08x", data[i]);
		strcat(buf, str);
	}

	strcat(buf, "\n");
	return strlen(buf);
}

static int __init tegra_fuse_program_init(void)
{
	if (!tegra_fuse_regulator_en) {
		/* get vdd_fuse regulator */
		vdd_fuse = regulator_get(NULL, "vdd_fuse");
		if (IS_ERR_OR_NULL(vdd_fuse))
			pr_err("%s: no vdd_fuse. fuse write disabled\n", __func__);
	}

	clk_fuse = clk_get_sys("fuse-tegra", "fuse_burn");
	if (IS_ERR_OR_NULL(clk_fuse)) {
		pr_err("%s: no clk_fuse. fuse read/write disabled\n", __func__);
		if (!IS_ERR_OR_NULL(vdd_fuse)) {
			regulator_put(vdd_fuse);
			vdd_fuse = NULL;
		}
		return -ENODEV;
	}

	fuse_kobj = kobject_create_and_add("fuse", firmware_kobj);
	if (!fuse_kobj) {
		pr_err("%s: fuse_kobj create fail\n", __func__);
		regulator_put(vdd_fuse);
		clk_put(clk_fuse);
		return -ENODEV;
	}

	mutex_init(&fuse_lock);

	/* change fuse file permissions, if ODM production fuse is not blown */
	if (!fuse_odm_prod_mode())
	{
		devkey_attr.attr.mode = 0640;
		jtagdis_attr.attr.mode = 0640;
		odm_prod_mode_attr.attr.mode = 0640;
		sec_boot_dev_cfg_attr.attr.mode = 0640;
		sec_boot_dev_sel_attr.attr.mode = 0640;
		sbk_attr.attr.mode = 0640;
		sw_rsvd_attr.attr.mode = 0640;
		ignore_dev_sel_straps_attr.attr.mode = 0640;
		odm_rsvd_attr.attr.mode = 0640;
		odm_prod_mode_attr.attr.mode = 0640;
	}

	CHK_ERR(sysfs_create_file(fuse_kobj, &odm_prod_mode_attr.attr));
	CHK_ERR(sysfs_create_file(fuse_kobj, &devkey_attr.attr));
	CHK_ERR(sysfs_create_file(fuse_kobj, &jtagdis_attr.attr));
	CHK_ERR(sysfs_create_file(fuse_kobj, &sec_boot_dev_cfg_attr.attr));
	CHK_ERR(sysfs_create_file(fuse_kobj, &sec_boot_dev_sel_attr.attr));
	CHK_ERR(sysfs_create_file(fuse_kobj, &sbk_attr.attr));
	CHK_ERR(sysfs_create_file(fuse_kobj, &sw_rsvd_attr.attr));
	CHK_ERR(sysfs_create_file(fuse_kobj, &ignore_dev_sel_straps_attr.attr));
	CHK_ERR(sysfs_create_file(fuse_kobj, &odm_rsvd_attr.attr));

	return 0;
}

static void __exit tegra_fuse_program_exit(void)
{

	fuse_power_disable();
	fuse_reg_hide();

	if (!IS_ERR_OR_NULL(vdd_fuse))
		regulator_put(vdd_fuse);

	if (!IS_ERR_OR_NULL(clk_fuse))
		clk_put(clk_fuse);

	sysfs_remove_file(fuse_kobj, &odm_prod_mode_attr.attr);
	sysfs_remove_file(fuse_kobj, &devkey_attr.attr);
	sysfs_remove_file(fuse_kobj, &jtagdis_attr.attr);
	sysfs_remove_file(fuse_kobj, &sec_boot_dev_cfg_attr.attr);
	sysfs_remove_file(fuse_kobj, &sec_boot_dev_sel_attr.attr);
	sysfs_remove_file(fuse_kobj, &sbk_attr.attr);
	sysfs_remove_file(fuse_kobj, &sw_rsvd_attr.attr);
	sysfs_remove_file(fuse_kobj, &ignore_dev_sel_straps_attr.attr);
	sysfs_remove_file(fuse_kobj, &odm_rsvd_attr.attr);
	kobject_del(fuse_kobj);
}

late_initcall(tegra_fuse_program_init);
module_exit(tegra_fuse_program_exit);<|MERGE_RESOLUTION|>--- conflicted
+++ resolved
@@ -772,11 +772,6 @@
 		return -EINVAL;
 	}
 
-<<<<<<< HEAD
-	/* wakelock to avoid device powering down while programming */
-	wake_lock_init(&fuse_wk_lock, WAKE_LOCK_SUSPEND, "fuse_wk_lock");
-	wake_lock(&fuse_wk_lock);
-=======
 	/* see if the string has 0x/x at the start */
 	if (*buf == 'x') {
 		count -= 1;
@@ -785,7 +780,10 @@
 		count -= 2;
 		buf += 2;
 	}
->>>>>>> e81d7537
+
+	/* wakelock to avoid device powering down while programming */
+	wake_lock_init(&fuse_wk_lock, WAKE_LOCK_SUSPEND, "fuse_wk_lock");
+	wake_lock(&fuse_wk_lock);
 
 	/* we need to fit each character into a single nibble */
 	raw_byte_data += DIV_ROUND_UP(count, 2) - 1;
