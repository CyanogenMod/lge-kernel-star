#
# For a description of the syntax of this configuration file,
# see Documentation/kbuild/kconfig-language.txt.
#

mainmenu "Linux Kernel Configuration"

config ARM
	bool
	default y
	select HAVE_AOUT
	select HAVE_IDE
	select RTC_LIB
	select SYS_SUPPORTS_APM_EMULATION
	select HAVE_OPROFILE
	select HAVE_ARCH_KGDB
	select HAVE_KPROBES if (!XIP_KERNEL)
	select HAVE_KRETPROBES if (HAVE_KPROBES)
	select HAVE_FUNCTION_TRACER if (!XIP_KERNEL)
	select HAVE_GENERIC_DMA_COHERENT
	help
	  The ARM series is a line of low-power-consumption RISC chip designs
	  licensed by ARM Ltd and targeted at embedded applications and
	  handhelds such as the Compaq IPAQ.  ARM-based PCs are no longer
	  manufactured, but legacy ARM-based PC hardware remains popular in
	  Europe.  There is an ARM Linux project with a web page at
	  <http://www.arm.linux.org.uk/>.

config HAVE_PWM
	bool

config SYS_SUPPORTS_APM_EMULATION
	bool

config GENERIC_GPIO
	bool

config GENERIC_TIME
	bool

config GENERIC_CLOCKEVENTS
	bool

config GENERIC_CLOCKEVENTS_BROADCAST
	bool
	depends on GENERIC_CLOCKEVENTS
	default y if SMP && !LOCAL_TIMERS

config HAVE_TCM
	bool
	select GENERIC_ALLOCATOR

config NO_IOPORT
	bool

config EISA
	bool
	---help---
	  The Extended Industry Standard Architecture (EISA) bus was
	  developed as an open alternative to the IBM MicroChannel bus.

	  The EISA bus provided some of the features of the IBM MicroChannel
	  bus while maintaining backward compatibility with cards made for
	  the older ISA bus.  The EISA bus saw limited use between 1988 and
	  1995 when it was made obsolete by the PCI bus.

	  Say Y here if you are building a kernel for an EISA-based machine.

	  Otherwise, say N.

config SBUS
	bool

config MCA
	bool
	help
	  MicroChannel Architecture is found in some IBM PS/2 machines and
	  laptops.  It is a bus system similar to PCI or ISA. See
	  <file:Documentation/mca.txt> (and especially the web page given
	  there) before attempting to build an MCA bus kernel.

config GENERIC_HARDIRQS
	bool
	default y

config STACKTRACE_SUPPORT
	bool
	default y

config HAVE_LATENCYTOP_SUPPORT
	bool
	depends on !SMP
	default y

config LOCKDEP_SUPPORT
	bool
	default y

config TRACE_IRQFLAGS_SUPPORT
	bool
	default y

config HARDIRQS_SW_RESEND
	bool
	default y

config GENERIC_IRQ_PROBE
	bool
	default y

config GENERIC_LOCKBREAK
	bool
	default y
	depends on SMP && PREEMPT

config RWSEM_GENERIC_SPINLOCK
	bool
	default y

config RWSEM_XCHGADD_ALGORITHM
	bool

config ARCH_HAS_CPU_IDLE_WAIT
	bool
	default y

config ARCH_HAS_DEFAULT_IDLE
	bool
	default y

config ARCH_HAS_ILOG2_U32
	bool

config ARCH_HAS_ILOG2_U64
	bool

config ARCH_HAS_CPUFREQ
	bool
	help
	  Internal node to signify that the ARCH has CPUFREQ support
	  and that the relevant menu configurations are displayed for
	  it.

config GENERIC_HWEIGHT
	bool
	default y

config GENERIC_CALIBRATE_DELAY
	bool
	default y

config ARCH_MAY_HAVE_PC_FDC
	bool

config ZONE_DMA
	bool

config GENERIC_ISA_DMA
	bool

config FIQ
	bool

config ARCH_MTD_XIP
	bool

config GENERIC_HARDIRQS_NO__DO_IRQ
	def_bool y

config ARCH_PROVIDES_UDELAY
  bool

if OPROFILE

config OPROFILE_ARMV6
	def_bool y
	depends on CPU_V6 && !SMP
	select OPROFILE_ARM11_CORE

config OPROFILE_MPCORE
	def_bool y
	depends on CPU_V6 && SMP
	select OPROFILE_ARM11_CORE

config OPROFILE_ARM11_CORE
	bool

config OPROFILE_ARMV7
	def_bool y
	depends on CPU_V7 && !SMP
	bool

endif

config VECTORS_BASE
	hex
	default 0xffff0000 if MMU || CPU_HIGH_VECTOR
	default DRAM_BASE if REMAP_VECTORS_TO_RAM
	default 0x00000000
	help
	  The base address of exception vectors.

source "init/Kconfig"

source "kernel/Kconfig.freezer"

menu "System Type"

config MMU
	bool "MMU-based Paged Memory Management Support"
	default y
	help
	  Select if you want MMU-based virtualised addressing space
	  support by paged memory management. If unsure, say 'Y'.

choice
	prompt "ARM system type"
	default ARCH_VERSATILE

config ARCH_AAEC2000
	bool "Agilent AAEC-2000 based"
	select CPU_ARM920T
	select ARM_AMBA
	select HAVE_CLK
	help
	  This enables support for systems based on the Agilent AAEC-2000

config ARCH_INTEGRATOR
	bool "ARM Ltd. Integrator family"
	select ARM_AMBA
	select ARCH_HAS_CPUFREQ
	select HAVE_CLK
	select COMMON_CLKDEV
	select ICST525
	help
	  Support for ARM's Integrator platform.

config ARCH_REALVIEW
	bool "ARM Ltd. RealView family"
	select ARM_AMBA
	select HAVE_CLK
	select COMMON_CLKDEV
	select ICST307
	select GENERIC_TIME
	select GENERIC_CLOCKEVENTS
	select ARCH_WANT_OPTIONAL_GPIOLIB
	help
	  This enables support for ARM Ltd RealView boards.

config ARCH_VERSATILE
	bool "ARM Ltd. Versatile family"
	select ARM_AMBA
	select ARM_VIC
	select HAVE_CLK
	select COMMON_CLKDEV
	select ICST307
	select GENERIC_TIME
	select GENERIC_CLOCKEVENTS
	select ARCH_WANT_OPTIONAL_GPIOLIB
	help
	  This enables support for ARM Ltd Versatile board.

config ARCH_AT91
	bool "Atmel AT91"
	select GENERIC_GPIO
	select ARCH_REQUIRE_GPIOLIB
	select HAVE_CLK
	help
	  This enables support for systems based on the Atmel AT91RM9200,
	  AT91SAM9 and AT91CAP9 processors.

config ARCH_CLPS711X
	bool "Cirrus Logic CLPS711x/EP721x-based"
	select CPU_ARM720T
	help
	  Support for Cirrus Logic 711x/721x based boards.

config ARCH_GEMINI
	bool "Cortina Systems Gemini"
	select CPU_FA526
	select GENERIC_GPIO
	select ARCH_REQUIRE_GPIOLIB
	help
	  Support for the Cortina Systems Gemini family SoCs

config ARCH_EBSA110
	bool "EBSA-110"
	select CPU_SA110
	select ISA
	select NO_IOPORT
	help
	  This is an evaluation board for the StrongARM processor available
	  from Digital. It has limited hardware on-board, including an
	  Ethernet interface, two PCMCIA sockets, two serial ports and a
	  parallel port.

config ARCH_EP93XX
	bool "EP93xx-based"
	select CPU_ARM920T
	select ARM_AMBA
	select ARM_VIC
	select GENERIC_GPIO
	select HAVE_CLK
	select COMMON_CLKDEV
	select ARCH_REQUIRE_GPIOLIB
	select ARCH_HAS_HOLES_MEMORYMODEL
	help
	  This enables support for the Cirrus EP93xx series of CPUs.

config ARCH_FOOTBRIDGE
	bool "FootBridge"
	select CPU_SA110
	select FOOTBRIDGE
	help
	  Support for systems based on the DC21285 companion chip
	  ("FootBridge"), such as the Simtec CATS and the Rebel NetWinder.

config ARCH_MXC
	bool "Freescale MXC/iMX-based"
	select GENERIC_TIME
	select GENERIC_CLOCKEVENTS
	select ARCH_MTD_XIP
	select GENERIC_GPIO
	select ARCH_REQUIRE_GPIOLIB
	select HAVE_CLK
	help
	  Support for Freescale MXC/iMX-based family of processors

config ARCH_STMP3XXX
	bool "Freescale STMP3xxx"
	select CPU_ARM926T
	select HAVE_CLK
	select COMMON_CLKDEV
	select ARCH_REQUIRE_GPIOLIB
	select GENERIC_TIME
	select GENERIC_CLOCKEVENTS
	select GENERIC_GPIO
	select USB_ARCH_HAS_EHCI
	help
	  Support for systems based on the Freescale 3xxx CPUs.

config ARCH_NETX
	bool "Hilscher NetX based"
	select CPU_ARM926T
	select ARM_VIC
	select GENERIC_CLOCKEVENTS
	select GENERIC_TIME
	help
	  This enables support for systems based on the Hilscher NetX Soc

config ARCH_H720X
	bool "Hynix HMS720x-based"
	select CPU_ARM720T
	select ISA_DMA_API
	help
	  This enables support for systems based on the Hynix HMS720x

config ARCH_NOMADIK
	bool "STMicroelectronics Nomadik"
	select ARM_AMBA
	select ARM_VIC
	select CPU_ARM926T
	select HAVE_CLK
	select COMMON_CLKDEV
	select GENERIC_TIME
	select GENERIC_CLOCKEVENTS
	select GENERIC_GPIO
	select ARCH_REQUIRE_GPIOLIB
	help
	  Support for the Nomadik platform by ST-Ericsson

config ARCH_IOP13XX
	bool "IOP13xx-based"
	depends on MMU
	select CPU_XSC3
	select PLAT_IOP
	select PCI
	select ARCH_SUPPORTS_MSI
	select VMSPLIT_1G
	help
	  Support for Intel's IOP13XX (XScale) family of processors.

config ARCH_IOP32X
	bool "IOP32x-based"
	depends on MMU
	select CPU_XSCALE
	select PLAT_IOP
	select PCI
	select GENERIC_GPIO
	select ARCH_REQUIRE_GPIOLIB
	help
	  Support for Intel's 80219 and IOP32X (XScale) family of
	  processors.

config ARCH_IOP33X
	bool "IOP33x-based"
	depends on MMU
	select CPU_XSCALE
	select PLAT_IOP
	select PCI
	select GENERIC_GPIO
	select ARCH_REQUIRE_GPIOLIB
	help
	  Support for Intel's IOP33X (XScale) family of processors.

config ARCH_IXP23XX
 	bool "IXP23XX-based"
	depends on MMU
	select CPU_XSC3
 	select PCI
	help
	  Support for Intel's IXP23xx (XScale) family of processors.

config ARCH_IXP2000
	bool "IXP2400/2800-based"
	depends on MMU
	select CPU_XSCALE
	select PCI
	help
	  Support for Intel's IXP2400/2800 (XScale) family of processors.

config ARCH_IXP4XX
	bool "IXP4xx-based"
	depends on MMU
	select CPU_XSCALE
	select GENERIC_GPIO
	select GENERIC_TIME
	select GENERIC_CLOCKEVENTS
	select DMABOUNCE if PCI
	help
	  Support for Intel's IXP4XX (XScale) family of processors.

config ARCH_L7200
	bool "LinkUp-L7200"
	select CPU_ARM720T
	select FIQ
	help
	  Say Y here if you intend to run this kernel on a LinkUp Systems
	  L7200 Software Development Board which uses an ARM720T processor.
	  Information on this board can be obtained at:

	  <http://www.linkupsys.com/>

	  If you have any questions or comments about the Linux kernel port
	  to this board, send e-mail to <sjhill@cotw.com>.

config ARCH_KIRKWOOD
	bool "Marvell Kirkwood"
	select CPU_FEROCEON
	select PCI
	select GENERIC_GPIO
	select ARCH_REQUIRE_GPIOLIB
	select GENERIC_TIME
	select GENERIC_CLOCKEVENTS
	select PLAT_ORION
	help
	  Support for the following Marvell Kirkwood series SoCs:
	  88F6180, 88F6192 and 88F6281.

config ARCH_LOKI
	bool "Marvell Loki (88RC8480)"
	select CPU_FEROCEON
	select GENERIC_TIME
	select GENERIC_CLOCKEVENTS
	select PLAT_ORION
	help
	  Support for the Marvell Loki (88RC8480) SoC.

config ARCH_MV78XX0
	bool "Marvell MV78xx0"
	select CPU_FEROCEON
	select PCI
	select GENERIC_GPIO
	select ARCH_REQUIRE_GPIOLIB
	select GENERIC_TIME
	select GENERIC_CLOCKEVENTS
	select PLAT_ORION
	help
	  Support for the following Marvell MV78xx0 series SoCs:
	  MV781x0, MV782x0.

config ARCH_ORION5X
	bool "Marvell Orion"
	depends on MMU
	select CPU_FEROCEON
	select PCI
	select GENERIC_GPIO
	select ARCH_REQUIRE_GPIOLIB
	select GENERIC_TIME
	select GENERIC_CLOCKEVENTS
	select PLAT_ORION
	help
	  Support for the following Marvell Orion 5x series SoCs:
	  Orion-1 (5181), Orion-VoIP (5181L), Orion-NAS (5182),
	  Orion-2 (5281), Orion-1-90 (6183).

config ARCH_MMP
	bool "Marvell PXA168/910"
	depends on MMU
	select GENERIC_GPIO
	select ARCH_REQUIRE_GPIOLIB
	select HAVE_CLK
	select COMMON_CLKDEV
	select GENERIC_TIME
	select GENERIC_CLOCKEVENTS
	select TICK_ONESHOT
	select PLAT_PXA
	help
	  Support for Marvell's PXA168/910 processor line.

config ARCH_KS8695
	bool "Micrel/Kendin KS8695"
	select CPU_ARM922T
	select GENERIC_GPIO
        select ARCH_REQUIRE_GPIOLIB
	help
	  Support for Micrel/Kendin KS8695 "Centaur" (ARM922T) based
	  System-on-Chip devices.

config ARCH_NS9XXX
	bool "NetSilicon NS9xxx"
	select CPU_ARM926T
	select GENERIC_GPIO
	select GENERIC_TIME
	select GENERIC_CLOCKEVENTS
	select HAVE_CLK
	help
	  Say Y here if you intend to run this kernel on a NetSilicon NS9xxx
	  System.

	  <http://www.digi.com/products/microprocessors/index.jsp>

config ARCH_W90X900
	bool "Nuvoton W90X900 CPU"
	select CPU_ARM926T
	select ARCH_REQUIRE_GPIOLIB
	select GENERIC_GPIO
	select HAVE_CLK
	select COMMON_CLKDEV
	select GENERIC_TIME
	select GENERIC_CLOCKEVENTS
	help
	  Support for Nuvoton (Winbond logic dept.) ARM9 processor,
	  At present, the w90x900 has been renamed nuc900, regarding
	  the ARM series product line, you can login the following
	  link address to know more.

	  <http://www.nuvoton.com/hq/enu/ProductAndSales/ProductLines/
		ConsumerElectronicsIC/ARMMicrocontroller/ARMMicrocontroller>

config ARCH_TEGRA
	bool "NVIDIA Tegra"
	select GENERIC_TIME
	select GENERIC_CLOCKEVENTS
	select GENERIC_GPIO
	select HAVE_CLK
	select COMMON_CLKDEV
	select ARCH_HAS_BARRIERS if CACHE_L2X0
	select ARCH_PROVIDES_UDELAY
	select ARCH_HAS_CPUFREQ
	help
	  This enables support for NVIDIA Tegra based systems (Tegra APX,
	  Tegra 6xx and Tegra 2 series).

config ARCH_PNX4008
	bool "Philips Nexperia PNX4008 Mobile"
	select CPU_ARM926T
	select HAVE_CLK
	help
	  This enables support for Philips PNX4008 mobile platform.

config ARCH_PXA
	bool "PXA2xx/PXA3xx-based"
	depends on MMU
	select ARCH_MTD_XIP
	select ARCH_HAS_CPUFREQ
	select GENERIC_GPIO
	select HAVE_CLK
	select COMMON_CLKDEV
	select ARCH_REQUIRE_GPIOLIB
	select GENERIC_TIME
	select GENERIC_CLOCKEVENTS
	select TICK_ONESHOT
	select PLAT_PXA
	help
	  Support for Intel/Marvell's PXA2xx/PXA3xx processor line.

config ARCH_MSM
	bool "Qualcomm MSM"
	select CPU_V6
	select GENERIC_TIME
	select GENERIC_CLOCKEVENTS
	help
	  Support for Qualcomm MSM7K based systems.  This runs on the ARM11
	  apps processor of the MSM7K and depends on a shared memory
	  interface to the ARM9 modem processor which runs the baseband stack
	  and controls some vital subsystems (clock and power control, etc).

config ARCH_RPC
	bool "RiscPC"
	select ARCH_ACORN
	select FIQ
	select TIMER_ACORN
	select ARCH_MAY_HAVE_PC_FDC
	select HAVE_PATA_PLATFORM
	select ISA_DMA_API
	select NO_IOPORT
	select ARCH_SPARSEMEM_ENABLE
	help
	  On the Acorn Risc-PC, Linux can support the internal IDE disk and
	  CD-ROM interface, serial and parallel port, and the floppy drive.

config ARCH_SA1100
	bool "SA1100-based"
	select CPU_SA1100
	select ISA
	select ARCH_SPARSEMEM_ENABLE
	select ARCH_MTD_XIP
	select ARCH_HAS_CPUFREQ
	select GENERIC_GPIO
	select GENERIC_TIME
	select GENERIC_CLOCKEVENTS
	select HAVE_CLK
	select TICK_ONESHOT
	select ARCH_REQUIRE_GPIOLIB
	help
	  Support for StrongARM 11x0 based boards.

config ARCH_S3C2410
	bool "Samsung S3C2410, S3C2412, S3C2413, S3C2440, S3C2442, S3C2443"
	select GENERIC_GPIO
	select ARCH_HAS_CPUFREQ
	select HAVE_CLK
	help
	  Samsung S3C2410X CPU based systems, such as the Simtec Electronics
	  BAST (<http://www.simtec.co.uk/products/EB110ITX/>), the IPAQ 1940 or
	  the Samsung SMDK2410 development board (and derivatives).

config ARCH_S3C64XX
	bool "Samsung S3C64XX"
	select GENERIC_GPIO
	select HAVE_CLK
	select ARCH_HAS_CPUFREQ
	help
	  Samsung S3C64XX series based systems

config ARCH_S5PC1XX
	bool "Samsung S5PC1XX"
	select GENERIC_GPIO
	select HAVE_CLK
	select CPU_V7
	help
	  Samsung S5PC1XX series based systems

config ARCH_SHARK
	bool "Shark"
	select CPU_SA110
	select ISA
	select ISA_DMA
	select ZONE_DMA
	select PCI
	help
	  Support for the StrongARM based Digital DNARD machine, also known
	  as "Shark" (<http://www.shark-linux.de/shark.html>).

config ARCH_LH7A40X
	bool "Sharp LH7A40X"
	select CPU_ARM922T
	select ARCH_DISCONTIGMEM_ENABLE if !LH7A40X_CONTIGMEM
	select ARCH_SPARSEMEM_ENABLE if !LH7A40X_CONTIGMEM
	help
	  Say Y here for systems based on one of the Sharp LH7A40X
	  System on a Chip processors.  These CPUs include an ARM922T
	  core with a wide array of integrated devices for
	  hand-held and low-power applications.

config ARCH_U300
	bool "ST-Ericsson U300 Series"
	depends on MMU
	select CPU_ARM926T
	select HAVE_TCM
	select ARM_AMBA
	select ARM_VIC
	select GENERIC_TIME
	select GENERIC_CLOCKEVENTS
	select HAVE_CLK
	select COMMON_CLKDEV
	select GENERIC_GPIO
	help
	  Support for ST-Ericsson U300 series mobile platforms.

config ARCH_DAVINCI
	bool "TI DaVinci"
	select CPU_ARM926T
	select GENERIC_TIME
	select GENERIC_CLOCKEVENTS
	select GENERIC_GPIO
	select ARCH_REQUIRE_GPIOLIB
	select HAVE_CLK
	select ZONE_DMA
	select HAVE_IDE
	select COMMON_CLKDEV
	select GENERIC_ALLOCATOR
	help
	  Support for TI's DaVinci platform.

config ARCH_OMAP
	bool "TI OMAP"
	select GENERIC_GPIO
	select HAVE_CLK
	select ARCH_REQUIRE_GPIOLIB
	select ARCH_HAS_CPUFREQ
	select GENERIC_TIME
	select GENERIC_CLOCKEVENTS
	help
	  Support for TI's OMAP platform (OMAP1 and OMAP2).

config ARCH_BCMRING
	bool "Broadcom BCMRING"
	depends on MMU
	select CPU_V6
	select ARM_AMBA
	select COMMON_CLKDEV
	select GENERIC_TIME
	select GENERIC_CLOCKEVENTS
	select ARCH_WANT_OPTIONAL_GPIOLIB
	help
	  Support for Broadcom's BCMRing platform.

endchoice

source "arch/arm/mach-clps711x/Kconfig"

source "arch/arm/mach-ep93xx/Kconfig"

source "arch/arm/mach-footbridge/Kconfig"

source "arch/arm/mach-gemini/Kconfig"

source "arch/arm/mach-integrator/Kconfig"

source "arch/arm/mach-iop32x/Kconfig"

source "arch/arm/mach-iop33x/Kconfig"

source "arch/arm/mach-iop13xx/Kconfig"

source "arch/arm/mach-ixp4xx/Kconfig"

source "arch/arm/mach-ixp2000/Kconfig"

source "arch/arm/mach-ixp23xx/Kconfig"

source "arch/arm/mach-loki/Kconfig"

source "arch/arm/mach-mv78xx0/Kconfig"

source "arch/arm/mach-pxa/Kconfig"
source "arch/arm/plat-pxa/Kconfig"

source "arch/arm/mach-mmp/Kconfig"

source "arch/arm/mach-sa1100/Kconfig"

source "arch/arm/plat-omap/Kconfig"

source "arch/arm/mach-omap1/Kconfig"

source "arch/arm/mach-omap2/Kconfig"

source "arch/arm/mach-orion5x/Kconfig"

source "arch/arm/mach-kirkwood/Kconfig"

source "arch/arm/plat-s3c24xx/Kconfig"
source "arch/arm/plat-s3c64xx/Kconfig"
source "arch/arm/plat-s3c/Kconfig"
source "arch/arm/plat-s5pc1xx/Kconfig"

if ARCH_S3C2410
source "arch/arm/mach-s3c2400/Kconfig"
source "arch/arm/mach-s3c2410/Kconfig"
source "arch/arm/mach-s3c2412/Kconfig"
source "arch/arm/mach-s3c2440/Kconfig"
source "arch/arm/mach-s3c2442/Kconfig"
source "arch/arm/mach-s3c2443/Kconfig"
endif

if ARCH_S3C64XX
source "arch/arm/mach-s3c6400/Kconfig"
source "arch/arm/mach-s3c6410/Kconfig"
endif

source "arch/arm/plat-stmp3xxx/Kconfig"

if ARCH_S5PC1XX
source "arch/arm/mach-s5pc100/Kconfig"
endif

source "arch/arm/mach-lh7a40x/Kconfig"

source "arch/arm/mach-h720x/Kconfig"

source "arch/arm/mach-versatile/Kconfig"

source "arch/arm/mach-aaec2000/Kconfig"
source "arch/arm/mach-tegra/Kconfig"

source "arch/arm/mach-realview/Kconfig"

source "arch/arm/mach-at91/Kconfig"

source "arch/arm/plat-mxc/Kconfig"

source "arch/arm/mach-nomadik/Kconfig"

source "arch/arm/mach-netx/Kconfig"

source "arch/arm/mach-ns9xxx/Kconfig"

source "arch/arm/mach-davinci/Kconfig"

source "arch/arm/mach-ks8695/Kconfig"

source "arch/arm/mach-msm/Kconfig"

source "arch/arm/mach-u300/Kconfig"

source "arch/arm/mach-w90x900/Kconfig"

source "arch/arm/mach-bcmring/Kconfig"

# Definitions to make life easier
config ARCH_ACORN
	bool

config PLAT_IOP
	bool

config PLAT_ORION
	bool

config PLAT_PXA
	bool

source arch/arm/mm/Kconfig

config IWMMXT
	bool "Enable iWMMXt support"
	depends on CPU_XSCALE || CPU_XSC3 || CPU_MOHAWK
	default y if PXA27x || PXA3xx || ARCH_MMP
	help
	  Enable support for iWMMXt context switching at run time if
	  running on a CPU that supports it.

#  bool 'Use XScale PMU as timer source' CONFIG_XSCALE_PMU_TIMER
config XSCALE_PMU
	bool
	depends on CPU_XSCALE && !XSCALE_PMU_TIMER
	default y

if !MMU
source "arch/arm/Kconfig-nommu"
endif

config TEGRA_ERRATA_657451
	bool "Store bit 20 of CP15 TLS register c13,3 in bit 0"
	depends on ARCH_TEGRA_2x_SOC && HAS_TLS_REG
	default y
	help
	  This option enables a workaround for the 657451 Tegra 2 errata
	  which causes unreliable reads from bit 20 of the thread storage
	  register c13, 3 (used by the __set_tls system call). It stores the
	  value intended for bit 20 into bit 0 instead; in most user-space
	  environments, the value saved by __set_tls is an aligned address,
	  so repurposing bit 0 will not cause ill effects.


config ARM_ERRATA_411920
	bool "ARM errata: Invalidation of the Instruction Cache operation can fail"
	depends on CPU_V6 && !SMP
	help
	  Invalidation of the Instruction Cache operation can
	  fail. This erratum is present in 1136 (before r1p4), 1156 and 1176.
	  It does not affect the MPCore. This option enables the ARM Ltd.
	  recommended workaround.

config ARM_ERRATA_430973
	bool "ARM errata: Stale prediction on replaced interworking branch"
	depends on CPU_V7
	help
	  This option enables the workaround for the 430973 Cortex-A8
	  (r1p0..r1p2) erratum. If a code sequence containing an ARM/Thumb
	  interworking branch is replaced with another code sequence at the
	  same virtual address, whether due to self-modifying code or virtual
	  to physical address re-mapping, Cortex-A8 does not recover from the
	  stale interworking branch prediction. This results in Cortex-A8
	  executing the new code sequence in the incorrect ARM or Thumb state.
	  The workaround enables the BTB/BTAC operations by setting ACTLR.IBE
	  and also flushes the branch target cache at every context switch.
	  Note that setting specific bits in the ACTLR register may not be
	  available in non-secure mode.

config ARM_ERRATA_458693
	bool "ARM errata: Processor deadlock when a false hazard is created"
	depends on CPU_V7
	help
	  This option enables the workaround for the 458693 Cortex-A8 (r2p0)
	  erratum. For very specific sequences of memory operations, it is
	  possible for a hazard condition intended for a cache line to instead
	  be incorrectly associated with a different cache line. This false
	  hazard might then cause a processor deadlock. The workaround enables
	  the L1 caching of the NEON accesses and disables the PLD instruction
	  in the ACTLR register. Note that setting specific bits in the ACTLR
	  register may not be available in non-secure mode.

config ARM_ERRATA_460075
	bool "ARM errata: Data written to the L2 cache can be overwritten with stale data"
	depends on CPU_V7
	help
	  This option enables the workaround for the 460075 Cortex-A8 (r2p0)
	  erratum. Any asynchronous access to the L2 cache may encounter a
	  situation in which recent store transactions to the L2 cache are lost
	  and overwritten with stale memory contents from external memory. The
	  workaround disables the write-allocate mode for the L2 cache via the
	  ACTLR register. Note that setting specific bits in the ACTLR register
	  may not be available in non-secure mode.

<<<<<<< HEAD
config PL310_ERRATA_588369
	bool "Clean & Invalidate maintenance operations do not invalidate clean lines"
	depends on CACHE_L2X0 && ARCH_OMAP4
	help
	   The PL310 L2 cache controller implements three types of Clean &
	   Invalidate maintenance operations: by Physical Address
	   (offset 0x7F0), by Index/Way (0x7F8) and by Way (0x7FC).
	   They are architecturally defined to behave as the execution of a
	   clean operation followed immediately by an invalidate operation,
	   both performing to the same memory location. This functionality
	   is not correctly implemented in PL310 as clean lines are not
	   invalidated as a result of these operations. Note that this errata
	   uses Texas Instrument's secure monitor api.
=======
config ARM_ERRATA_720789
	bool "ARM errata: TLBIASIDIS and TLBIMVAIS operations can broadcast a faulty ASID"
	depends on CPU_V7 && SMP
	help
	  This option enables the workaround for the 720789 Cortex-A9 (prior to
	  r2p0) erratum. A faulty ASID can be sent to the other CPUs for the
	  broadcasted CP15 TLB maintenance operations TLBIASIDIS and TLBIMVAIS.
	  As a consequence of this erratum, some TLB entries which should be
	  invalidated are not, resulting in an incoherency in the system page
	  tables. The workaround changes the TLB flushing routines to invalidate
	  entries regardless of the ASID.

>>>>>>> bd51e052
endmenu

source "arch/arm/common/Kconfig"

config FORCE_MAX_ZONEORDER
	int
	depends on SA1111
	default "9"

menu "Bus support"

config ARM_AMBA
	bool

config ISA
	bool
	help
	  Find out whether you have ISA slots on your motherboard.  ISA is the
	  name of a bus system, i.e. the way the CPU talks to the other stuff
	  inside your box.  Other bus systems are PCI, EISA, MicroChannel
	  (MCA) or VESA.  ISA is an older system, now being displaced by PCI;
	  newer boards don't support it.  If you have ISA, say Y, otherwise N.

# Select ISA DMA controller support
config ISA_DMA
	bool
	select ISA_DMA_API

# Select ISA DMA interface
config ISA_DMA_API
	bool

config PCI
	bool "PCI support" if ARCH_INTEGRATOR_AP || ARCH_VERSATILE_PB || ARCH_IXP4XX || ARCH_KS8695 || MACH_ARMCORE
	help
	  Find out whether you have a PCI motherboard. PCI is the name of a
	  bus system, i.e. the way the CPU talks to the other stuff inside
	  your box. Other bus systems are ISA, EISA, MicroChannel (MCA) or
	  VESA. If you have PCI, say Y, otherwise N.

config PCI_SYSCALL
	def_bool PCI

# Select the host bridge type
config PCI_HOST_VIA82C505
	bool
	depends on PCI && ARCH_SHARK
	default y

config PCI_HOST_ITE8152
	bool
	depends on PCI && MACH_ARMCORE
	default y
	select DMABOUNCE

source "drivers/pci/Kconfig"

source "drivers/pcmcia/Kconfig"

endmenu

menu "Kernel Features"

source "kernel/time/Kconfig"

config SMP
	bool "Symmetric Multi-Processing (EXPERIMENTAL)"
	depends on EXPERIMENTAL && (REALVIEW_EB_ARM11MP || REALVIEW_EB_A9MP ||\
		 MACH_REALVIEW_PB11MP || MACH_REALVIEW_PBX || ARCH_OMAP4 || \
		 ARCH_TEGRA)
	depends on GENERIC_CLOCKEVENTS
	select USE_GENERIC_SMP_HELPERS
	select HAVE_ARM_SCU if (ARCH_REALVIEW || ARCH_OMAP4 || ARCH_TEGRA)
	help
	  This enables support for systems with more than one CPU. If you have
	  a system with only one CPU, like most personal computers, say N. If
	  you have a system with more than one CPU, say Y.

	  If you say N here, the kernel will run on single and multiprocessor
	  machines, but will use only one CPU of a multiprocessor machine. If
	  you say Y here, the kernel will run on many, but not all, single
	  processor machines. On a single processor machine, the kernel will
	  run faster if you say N here.

	  See also <file:Documentation/i386/IO-APIC.txt>,
	  <file:Documentation/nmi_watchdog.txt> and the SMP-HOWTO available at
	  <http://www.linuxdoc.org/docs.html#howto>.

	  If you don't know what to do here, say N.

config HAVE_ARM_SCU
	bool
	depends on SMP
	help
	  This option enables support for the ARM system coherency unit

config HAVE_ARM_TWD
	bool
	depends on SMP
	help
	  This options enables support for the ARM timer and watchdog unit

config USE_ARM_TWD_PRESCALER
	bool
	depends on HAVE_ARM_TWD
	default y if (CPU_FREQ || ARCH_TEGRA)
	help
	  This options enables support for the ARM timer and watchdog unit

choice
	prompt "Memory split"
	default VMSPLIT_3G
	help
	  Select the desired split between kernel and user memory.

	  If you are not absolutely sure what you are doing, leave this
	  option alone!

	config VMSPLIT_3G
		bool "3G/1G user/kernel split"
	config VMSPLIT_2G
		bool "2G/2G user/kernel split"
	config VMSPLIT_1G
		bool "1G/3G user/kernel split"
endchoice

config PAGE_OFFSET
	hex
	default 0x40000000 if VMSPLIT_1G
	default 0x80000000 if VMSPLIT_2G
	default 0xC0000000

config NR_CPUS
	int "Maximum number of CPUs (2-32)"
	range 2 32
	depends on SMP
	default "4"

config HOTPLUG_CPU
	bool "Support for hot-pluggable CPUs (EXPERIMENTAL)"
	depends on SMP && HOTPLUG && EXPERIMENTAL
	help
	  Say Y here to experiment with turning CPUs off and on.  CPUs
	  can be controlled through /sys/devices/system/cpu.

config LOCAL_TIMERS
	bool "Use local timer interrupts"
	depends on SMP && (REALVIEW_EB_ARM11MP || MACH_REALVIEW_PB11MP || \
		REALVIEW_EB_A9MP || MACH_REALVIEW_PBX || ARCH_OMAP4 || \
		ARCH_TEGRA)
	default y
	select HAVE_ARM_TWD if (ARCH_REALVIEW || ARCH_OMAP4 || ARCH_TEGRA)
	help
	  Enable support for local timers on SMP platforms, rather then the
	  legacy IPI broadcast method.  Local timers allows the system
	  accounting to be spread across the timer interval, preventing a
	  "thundering herd" at every timer tick.

source kernel/Kconfig.preempt

config HZ
	int
	default 128 if ARCH_L7200
	default 200 if ARCH_EBSA110 || ARCH_S3C2410
	default OMAP_32K_TIMER_HZ if ARCH_OMAP && OMAP_32K_TIMER
	default AT91_TIMER_HZ if ARCH_AT91
	default 100

config THUMB2_KERNEL
	bool "Compile the kernel in Thumb-2 mode"
	depends on CPU_V7 && EXPERIMENTAL
	select AEABI
	select ARM_ASM_UNIFIED
	help
	  By enabling this option, the kernel will be compiled in
	  Thumb-2 mode. A compiler/assembler that understand the unified
	  ARM-Thumb syntax is needed.

	  If unsure, say N.

config ARM_ASM_UNIFIED
	bool

config AEABI
	bool "Use the ARM EABI to compile the kernel"
	help
	  This option allows for the kernel to be compiled using the latest
	  ARM ABI (aka EABI).  This is only useful if you are using a user
	  space environment that is also compiled with EABI.

	  Since there are major incompatibilities between the legacy ABI and
	  EABI, especially with regard to structure member alignment, this
	  option also changes the kernel syscall calling convention to
	  disambiguate both ABIs and allow for backward compatibility support
	  (selected with CONFIG_OABI_COMPAT).

	  To use this you need GCC version 4.0.0 or later.

config OABI_COMPAT
	bool "Allow old ABI binaries to run with this kernel (EXPERIMENTAL)"
	depends on AEABI && EXPERIMENTAL
	default y
	help
	  This option preserves the old syscall interface along with the
	  new (ARM EABI) one. It also provides a compatibility layer to
	  intercept syscalls that have structure arguments which layout
	  in memory differs between the legacy ABI and the new ARM EABI
	  (only for non "thumb" binaries). This option adds a tiny
	  overhead to all syscalls and produces a slightly larger kernel.
	  If you know you'll be using only pure EABI user space then you
	  can say N here. If this option is not selected and you attempt
	  to execute a legacy ABI binary then the result will be
	  UNPREDICTABLE (in fact it can be predicted that it won't work
	  at all). If in doubt say Y.

config ARCH_HAS_HOLES_MEMORYMODEL
	bool

# Discontigmem is deprecated
config ARCH_DISCONTIGMEM_ENABLE
	bool

config ARCH_SPARSEMEM_ENABLE
	bool

config ARCH_SPARSEMEM_DEFAULT
	def_bool ARCH_SPARSEMEM_ENABLE

config ARCH_SELECT_MEMORY_MODEL
	def_bool ARCH_DISCONTIGMEM_ENABLE && ARCH_SPARSEMEM_ENABLE

config NODES_SHIFT
	int
	default "4" if ARCH_LH7A40X
	default "2"
	depends on NEED_MULTIPLE_NODES

config HIGHMEM
	bool "High Memory Support (EXPERIMENTAL)"
	depends on MMU && EXPERIMENTAL
	help
	  The address space of ARM processors is only 4 Gigabytes large
	  and it has to accommodate user address space, kernel address
	  space as well as some memory mapped IO. That means that, if you
	  have a large amount of physical memory and/or IO, not all of the
	  memory can be "permanently mapped" by the kernel. The physical
	  memory that is not permanently mapped is called "high memory".

	  Depending on the selected kernel/user memory split, minimum
	  vmalloc space and actual amount of RAM, you may not need this
	  option which should result in a slightly faster kernel.

	  If unsure, say n.

config HIGHPTE
	bool "Allocate 2nd-level pagetables from highmem"
	depends on HIGHMEM
	depends on !OUTER_CACHE

source "mm/Kconfig"

config LEDS
	bool "Timer and CPU usage LEDs"
	depends on ARCH_CDB89712 || ARCH_EBSA110 || \
		   ARCH_EBSA285 || ARCH_INTEGRATOR || \
		   ARCH_LUBBOCK || MACH_MAINSTONE || ARCH_NETWINDER || \
		   ARCH_OMAP || ARCH_P720T || ARCH_PXA_IDP || \
		   ARCH_SA1100 || ARCH_SHARK || ARCH_VERSATILE || \
		   ARCH_AT91 || ARCH_DAVINCI || \
		   ARCH_KS8695 || MACH_RD88F5182 || ARCH_REALVIEW
	help
	  If you say Y here, the LEDs on your machine will be used
	  to provide useful information about your current system status.

	  If you are compiling a kernel for a NetWinder or EBSA-285, you will
	  be able to select which LEDs are active using the options below. If
	  you are compiling a kernel for the EBSA-110 or the LART however, the
	  red LED will simply flash regularly to indicate that the system is
	  still functional. It is safe to say Y here if you have a CATS
	  system, but the driver will do nothing.

config LEDS_TIMER
	bool "Timer LED" if (!ARCH_CDB89712 && !ARCH_OMAP) || \
			    OMAP_OSK_MISTRAL || MACH_OMAP_H2 \
			    || MACH_OMAP_PERSEUS2
	depends on LEDS
	depends on !GENERIC_CLOCKEVENTS
	default y if ARCH_EBSA110
	help
	  If you say Y here, one of the system LEDs (the green one on the
	  NetWinder, the amber one on the EBSA285, or the red one on the LART)
	  will flash regularly to indicate that the system is still
	  operational. This is mainly useful to kernel hackers who are
	  debugging unstable kernels.

	  The LART uses the same LED for both Timer LED and CPU usage LED
	  functions. You may choose to use both, but the Timer LED function
	  will overrule the CPU usage LED.

config LEDS_CPU
	bool "CPU usage LED" if (!ARCH_CDB89712 && !ARCH_EBSA110 && \
			!ARCH_OMAP) \
			|| OMAP_OSK_MISTRAL || MACH_OMAP_H2 \
			|| MACH_OMAP_PERSEUS2
	depends on LEDS
	help
	  If you say Y here, the red LED will be used to give a good real
	  time indication of CPU usage, by lighting whenever the idle task
	  is not currently executing.

	  The LART uses the same LED for both Timer LED and CPU usage LED
	  functions. You may choose to use both, but the Timer LED function
	  will overrule the CPU usage LED.

config ALIGNMENT_TRAP
	bool
	depends on CPU_CP15_MMU
	default y if !ARCH_EBSA110
	help
	  ARM processors cannot fetch/store information which is not
	  naturally aligned on the bus, i.e., a 4 byte fetch must start at an
	  address divisible by 4. On 32-bit ARM processors, these non-aligned
	  fetch/store instructions will be emulated in software if you say
	  here, which has a severe performance impact. This is necessary for
	  correct operation of some network protocols. With an IP-only
	  configuration it is safe to say N, otherwise say Y.

config UACCESS_WITH_MEMCPY
	bool "Use kernel mem{cpy,set}() for {copy_to,clear}_user() (EXPERIMENTAL)"
	depends on MMU && EXPERIMENTAL
	default y if CPU_FEROCEON
	help
	  Implement faster copy_to_user and clear_user methods for CPU
	  cores where a 8-word STM instruction give significantly higher
	  memory write throughput than a sequence of individual 32bit stores.

	  A possible side effect is a slight increase in scheduling latency
	  between threads sharing the same address space if they invoke
	  such copy operations with large buffers.

	  However, if the CPU data cache is using a write-allocate mode,
	  this option is unlikely to provide any performance gain.

endmenu

menu "Boot options"

# Compressed boot loader in ROM.  Yes, we really want to ask about
# TEXT and BSS so we preserve their values in the config files.
config ZBOOT_ROM_TEXT
	hex "Compressed ROM boot loader base address"
	default "0"
	help
	  The physical address at which the ROM-able zImage is to be
	  placed in the target.  Platforms which normally make use of
	  ROM-able zImage formats normally set this to a suitable
	  value in their defconfig file.

	  If ZBOOT_ROM is not enabled, this has no effect.

config ZBOOT_ROM_BSS
	hex "Compressed ROM boot loader BSS address"
	default "0"
	help
	  The base address of an area of read/write memory in the target
	  for the ROM-able zImage which must be available while the
	  decompressor is running. It must be large enough to hold the
	  entire decompressed kernel plus an additional 128 KiB.
	  Platforms which normally make use of ROM-able zImage formats
	  normally set this to a suitable value in their defconfig file.

	  If ZBOOT_ROM is not enabled, this has no effect.

config ZBOOT_ROM
	bool "Compressed boot loader in ROM/flash"
	depends on ZBOOT_ROM_TEXT != ZBOOT_ROM_BSS
	help
	  Say Y here if you intend to execute your compressed kernel image
	  (zImage) directly from ROM or flash.  If unsure, say N.

config CMDLINE
	string "Default kernel command string"
	default ""
	help
	  On some architectures (EBSA110 and CATS), there is currently no way
	  for the boot loader to pass arguments to the kernel. For these
	  architectures, you should supply some command-line options at build
	  time by entering them here. As a minimum, you should specify the
	  memory size and the root device (e.g., mem=64M root=/dev/nfs).

config XIP_KERNEL
	bool "Kernel Execute-In-Place from ROM"
	depends on !ZBOOT_ROM
	help
	  Execute-In-Place allows the kernel to run from non-volatile storage
	  directly addressable by the CPU, such as NOR flash. This saves RAM
	  space since the text section of the kernel is not loaded from flash
	  to RAM.  Read-write sections, such as the data section and stack,
	  are still copied to RAM.  The XIP kernel is not compressed since
	  it has to run directly from flash, so it will take more space to
	  store it.  The flash address used to link the kernel object files,
	  and for storing it, is configuration dependent. Therefore, if you
	  say Y here, you must know the proper physical address where to
	  store the kernel image depending on your own flash memory usage.

	  Also note that the make target becomes "make xipImage" rather than
	  "make zImage" or "make Image".  The final kernel binary to put in
	  ROM memory will be arch/arm/boot/xipImage.

	  If unsure, say N.

config XIP_PHYS_ADDR
	hex "XIP Kernel Physical Location"
	depends on XIP_KERNEL
	default "0x00080000"
	help
	  This is the physical address in your flash memory the kernel will
	  be linked for and stored to.  This address is dependent on your
	  own flash usage.

config KEXEC
	bool "Kexec system call (EXPERIMENTAL)"
	depends on EXPERIMENTAL
	help
	  kexec is a system call that implements the ability to shutdown your
	  current kernel, and to start another kernel.  It is like a reboot
	  but it is independent of the system firmware.   And like a reboot
	  you can start any kernel with it, not just Linux.

	  It is an ongoing process to be certain the hardware in a machine
	  is properly shutdown, so do not be surprised if this code does not
	  initially work for you.  It may help to enable device hotplugging
	  support.

config ATAGS_PROC
	bool "Export atags in procfs"
	depends on KEXEC
	default y
	help
	  Should the atags used to boot the kernel be exported in an "atags"
	  file in procfs. Useful with kexec.

endmenu

menu "CPU Power Management"

if ARCH_HAS_CPUFREQ

source "drivers/cpufreq/Kconfig"

config CPU_FREQ_SA1100
	bool
	depends on CPU_FREQ && (SA1100_H3100 || SA1100_H3600 || SA1100_LART || SA1100_PLEB || SA1100_BADGE4 || SA1100_HACKKIT)
	default y

config CPU_FREQ_SA1110
	bool
	depends on CPU_FREQ && (SA1100_ASSABET || SA1100_CERF || SA1100_PT_SYSTEM3)
	default y

config CPU_FREQ_INTEGRATOR
	tristate "CPUfreq driver for ARM Integrator CPUs"
	depends on ARCH_INTEGRATOR && CPU_FREQ
	default y
	help
	  This enables the CPUfreq driver for ARM Integrator CPUs.

	  For details, take a look at <file:Documentation/cpu-freq>.

	  If in doubt, say Y.

config CPU_FREQ_PXA
	bool
	depends on CPU_FREQ && ARCH_PXA && PXA25x
	default y
	select CPU_FREQ_DEFAULT_GOV_USERSPACE

config CPU_FREQ_S3C64XX
	bool "CPUfreq support for Samsung S3C64XX CPUs"
	depends on CPU_FREQ && CPU_S3C6410

config CPU_FREQ_S3C
	bool
	help
	  Internal configuration node for common cpufreq on Samsung SoC

config CPU_FREQ_S3C24XX
	bool "CPUfreq driver for Samsung S3C24XX series CPUs"
	depends on ARCH_S3C2410 && CPU_FREQ && EXPERIMENTAL
	select CPU_FREQ_S3C
	help
	  This enables the CPUfreq driver for the Samsung S3C24XX family
	  of CPUs.

	  For details, take a look at <file:Documentation/cpu-freq>.

	  If in doubt, say N.

config CPU_FREQ_S3C24XX_PLL
	bool "Support CPUfreq changing of PLL frequency"
	depends on CPU_FREQ_S3C24XX && EXPERIMENTAL
	help
	  Compile in support for changing the PLL frequency from the
	  S3C24XX series CPUfreq driver. The PLL takes time to settle
	  after a frequency change, so by default it is not enabled.

	  This also means that the PLL tables for the selected CPU(s) will
	  be built which may increase the size of the kernel image.

config CPU_FREQ_S3C24XX_DEBUG
	bool "Debug CPUfreq Samsung driver core"
	depends on CPU_FREQ_S3C24XX
	help
	  Enable s3c_freq_dbg for the Samsung S3C CPUfreq core

config CPU_FREQ_S3C24XX_IODEBUG
	bool "Debug CPUfreq Samsung driver IO timing"
	depends on CPU_FREQ_S3C24XX
	help
	  Enable s3c_freq_iodbg for the Samsung S3C CPUfreq core

config CPU_FREQ_S3C24XX_DEBUGFS
	bool "Export debugfs for CPUFreq"
	depends on CPU_FREQ_S3C24XX && DEBUG_FS
	help
	  Export status information via debugfs.

endif

source "drivers/cpuidle/Kconfig"

endmenu

menu "Floating point emulation"

comment "At least one emulation must be selected"

config FPE_NWFPE
	bool "NWFPE math emulation"
	depends on !AEABI || OABI_COMPAT
	---help---
	  Say Y to include the NWFPE floating point emulator in the kernel.
	  This is necessary to run most binaries. Linux does not currently
	  support floating point hardware so you need to say Y here even if
	  your machine has an FPA or floating point co-processor podule.

	  You may say N here if you are going to load the Acorn FPEmulator
	  early in the bootup.

config FPE_NWFPE_XP
	bool "Support extended precision"
	depends on FPE_NWFPE
	help
	  Say Y to include 80-bit support in the kernel floating-point
	  emulator.  Otherwise, only 32 and 64-bit support is compiled in.
	  Note that gcc does not generate 80-bit operations by default,
	  so in most cases this option only enlarges the size of the
	  floating point emulator without any good reason.

	  You almost surely want to say N here.

config FPE_FASTFPE
	bool "FastFPE math emulation (EXPERIMENTAL)"
	depends on (!AEABI || OABI_COMPAT) && !CPU_32v3 && EXPERIMENTAL
	---help---
	  Say Y here to include the FAST floating point emulator in the kernel.
	  This is an experimental much faster emulator which now also has full
	  precision for the mantissa.  It does not support any exceptions.
	  It is very simple, and approximately 3-6 times faster than NWFPE.

	  It should be sufficient for most programs.  It may be not suitable
	  for scientific calculations, but you have to check this for yourself.
	  If you do not feel you need a faster FP emulation you should better
	  choose NWFPE.

config VFP
	bool "VFP-format floating point maths"
	depends on CPU_V6 || CPU_ARM926T || CPU_V7 || CPU_FEROCEON
	help
	  Say Y to include VFP support code in the kernel. This is needed
	  if your hardware includes a VFP unit.

	  Please see <file:Documentation/arm/VFP/release-notes.txt> for
	  release notes and additional status information.

	  Say N if your target does not have VFP hardware.

config VFPv3
	bool
	depends on VFP
	default y if CPU_V7

config NEON
	bool "Advanced SIMD (NEON) Extension support"
	depends on VFPv3 && CPU_V7
	help
	  Say Y to include support code for NEON, the ARMv7 Advanced SIMD
	  Extension.

endmenu

menu "Userspace binary formats"

source "fs/Kconfig.binfmt"

config ARTHUR
	tristate "RISC OS personality"
	depends on !AEABI
	help
	  Say Y here to include the kernel code necessary if you want to run
	  Acorn RISC OS/Arthur binaries under Linux. This code is still very
	  experimental; if this sounds frightening, say N and sleep in peace.
	  You can also say M here to compile this support as a module (which
	  will be called arthur).

endmenu

menu "Power management options"

source "kernel/power/Kconfig"

config ARCH_SUSPEND_POSSIBLE
	def_bool y

endmenu

source "net/Kconfig"

source "drivers/Kconfig"

source "fs/Kconfig"

source "arch/arm/Kconfig.debug"

source "security/Kconfig"

source "crypto/Kconfig"

source "lib/Kconfig"<|MERGE_RESOLUTION|>--- conflicted
+++ resolved
@@ -926,7 +926,6 @@
 	  ACTLR register. Note that setting specific bits in the ACTLR register
 	  may not be available in non-secure mode.
 
-<<<<<<< HEAD
 config PL310_ERRATA_588369
 	bool "Clean & Invalidate maintenance operations do not invalidate clean lines"
 	depends on CACHE_L2X0 && ARCH_OMAP4
@@ -940,7 +939,7 @@
 	   is not correctly implemented in PL310 as clean lines are not
 	   invalidated as a result of these operations. Note that this errata
 	   uses Texas Instrument's secure monitor api.
-=======
+
 config ARM_ERRATA_720789
 	bool "ARM errata: TLBIASIDIS and TLBIMVAIS operations can broadcast a faulty ASID"
 	depends on CPU_V7 && SMP
@@ -953,7 +952,6 @@
 	  tables. The workaround changes the TLB flushing routines to invalidate
 	  entries regardless of the ASID.
 
->>>>>>> bd51e052
 endmenu
 
 source "arch/arm/common/Kconfig"
