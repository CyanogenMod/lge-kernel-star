--- conflicted
+++ resolved
@@ -1144,19 +1144,11 @@
 	bool "Symmetric Multi-Processing (EXPERIMENTAL)"
 	depends on EXPERIMENTAL && (REALVIEW_EB_ARM11MP || REALVIEW_EB_A9MP ||\
 		 MACH_REALVIEW_PB11MP || MACH_REALVIEW_PBX || ARCH_OMAP4 ||\
-<<<<<<< HEAD
-		 ARCH_U8500 || ARCH_VEXPRESS_CA9X4 || ARCH_TEGRA)
-	depends on GENERIC_CLOCKEVENTS
-	select USE_GENERIC_SMP_HELPERS
-	select HAVE_ARM_SCU if (ARCH_REALVIEW || ARCH_OMAP4 || ARCH_U8500 || \
-		 ARCH_VEXPRESS_CA9X4 || ARCH_TEGRA)
-=======
 		 ARCH_S5PV310 || ARCH_TEGRA || ARCH_U8500 || ARCH_VEXPRESS_CA9X4)
 	depends on GENERIC_CLOCKEVENTS
 	select USE_GENERIC_SMP_HELPERS
 	select HAVE_ARM_SCU if ARCH_REALVIEW || ARCH_OMAP4 || ARCH_S5PV310 ||\
 		 ARCH_TEGRA || ARCH_U8500 || ARCH_VEXPRESS_CA9X4
->>>>>>> 56385a12
 	help
 	  This enables support for systems with more than one CPU. If you have
 	  a system with only one CPU, like most personal computers, say N. If
@@ -1226,17 +1218,10 @@
 	bool "Use local timer interrupts"
 	depends on SMP && (REALVIEW_EB_ARM11MP || MACH_REALVIEW_PB11MP || \
 		REALVIEW_EB_A9MP || MACH_REALVIEW_PBX || ARCH_OMAP4 || \
-<<<<<<< HEAD
-		ARCH_U8500 || ARCH_VEXPRESS_CA9X4 || ARCH_TEGRA)
-	default y
-	select HAVE_ARM_TWD if (ARCH_REALVIEW || ARCH_VEXPRESS || ARCH_OMAP4 || \\
-		ARCH_U8500 || ARCH_TEGRA
-=======
 		ARCH_S5PV310 || ARCH_TEGRA || ARCH_U8500 || ARCH_VEXPRESS_CA9X4)
 	default y
 	select HAVE_ARM_TWD if ARCH_REALVIEW || ARCH_OMAP4 || ARCH_S5PV310 || \
 		ARCH_TEGRA || ARCH_U8500 || ARCH_VEXPRESS
->>>>>>> 56385a12
 	help
 	  Enable support for local timers on SMP platforms, rather then the
 	  legacy IPI broadcast method.  Local timers allows the system
@@ -1247,12 +1232,8 @@
 
 config HZ
 	int
-<<<<<<< HEAD
-	default 200 if ARCH_EBSA110 || ARCH_S3C2410 || ARCH_S5P6440 || ARCH_S5P6442 || ARCH_S5PV210
-=======
 	default 200 if ARCH_EBSA110 || ARCH_S3C2410 || ARCH_S5P6440 || \
 		ARCH_S5P6442 || ARCH_S5PV210 || ARCH_S5PV310
->>>>>>> 56385a12
 	default OMAP_32K_TIMER_HZ if ARCH_OMAP && OMAP_32K_TIMER
 	default AT91_TIMER_HZ if ARCH_AT91
 	default SHMOBILE_TIMER_HZ if ARCH_SHMOBILE
