--- conflicted
+++ resolved
@@ -244,8 +244,6 @@
 								auth_type);
 }
 
-<<<<<<< HEAD
-=======
 static void rfcomm_session_timeout(unsigned long arg)
 {
 	struct rfcomm_session *s = (void *) arg;
@@ -256,23 +254,6 @@
 	rfcomm_schedule(RFCOMM_SCHED_TIMEO);
 }
 
-static void rfcomm_session_set_timer(struct rfcomm_session *s, long timeout)
-{
-	BT_DBG("session %p state %ld timeout %ld", s, s->state, timeout);
-
-	if (!mod_timer(&s->timer, jiffies + timeout))
-		rfcomm_session_hold(s);
-}
-
-static void rfcomm_session_clear_timer(struct rfcomm_session *s)
-{
-	BT_DBG("session %p state %ld", s, s->state);
-
-	if (timer_pending(&s->timer) && del_timer(&s->timer))
-		rfcomm_session_put(s);
-}
-
->>>>>>> bd51e052
 /* ---- RFCOMM DLCs ---- */
 static void rfcomm_dlc_timeout(unsigned long arg)
 {
@@ -1895,8 +1876,6 @@
 		struct rfcomm_session *s;
 		s = list_entry(p, struct rfcomm_session, list);
 
-<<<<<<< HEAD
-=======
 		if (test_and_clear_bit(RFCOMM_TIMED_OUT, &s->flags)) {
 			s->state = BT_DISCONN;
 			rfcomm_send_disc(s, 0);
@@ -1904,7 +1883,6 @@
 			continue;
 		}
 
->>>>>>> bd51e052
 		if (s->state == BT_LISTEN) {
 			rfcomm_accept_connection(s);
 			continue;
