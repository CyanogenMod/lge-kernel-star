--- conflicted
+++ resolved
@@ -3333,11 +3333,7 @@
 	struct rtable *rt;
 	struct flowi4 fl4 = { .daddr = addr };
 	rt = ip_route_output_key(net, &fl4);
-<<<<<<< HEAD
-	if (!rt)
-=======
 	if (IS_ERR_OR_NULL(rt))
->>>>>>> 13c14871
 		return 0;
 	return rt->dst.dev && (rt->dst.dev->flags & IFF_LOOPBACK);
 }
