--- conflicted
+++ resolved
@@ -692,8 +692,6 @@
 					DC_WIN_LINE_STRIDE);
 		}
 
-<<<<<<< HEAD
-=======
 		h_offset = win->x;
 		if (invert_h) {
 			h_offset += win->w - 1;
@@ -708,7 +706,6 @@
 		tegra_dc_writel(dc, h_offset, DC_WINBUF_ADDR_H_OFFSET);
 		tegra_dc_writel(dc, v_offset, DC_WINBUF_ADDR_V_OFFSET);
 
->>>>>>> 59d28487
 		if (win->flags & TEGRA_WIN_FLAG_TILED)
 			tegra_dc_writel(dc,
 					DC_WIN_BUFFER_ADDR_MODE_TILE |
@@ -719,13 +716,6 @@
 					DC_WIN_BUFFER_ADDR_MODE_LINEAR |
 					DC_WIN_BUFFER_ADDR_MODE_LINEAR_UV,
 					DC_WIN_BUFFER_ADDR_MODE);
-<<<<<<< HEAD
-
-		tegra_dc_writel(dc, win->x * tegra_dc_fmt_bpp(win->fmt) / 8,
-				DC_WINBUF_ADDR_H_OFFSET);
-		tegra_dc_writel(dc, win->y, DC_WINBUF_ADDR_V_OFFSET);
-=======
->>>>>>> 59d28487
 
 		val = WIN_ENABLE;
 		if (yuvp)
@@ -1812,7 +1802,6 @@
 	mutex_lock(&shared_lock);
 	mutex_lock(&dc->lock);
 
-<<<<<<< HEAD
 	if (dc->enabled == false)
 		goto unlock;
 
@@ -1839,15 +1828,6 @@
 
 	dc->enabled = true;
 unlock:
-=======
-		/* A necessary wait. */
-		msleep(100);
-		tegra_periph_reset_assert(dc->clk);
-
-		/* _tegra_dc_enable deasserts reset */
-		_tegra_dc_enable(dc);
-	}
->>>>>>> 59d28487
 	mutex_unlock(&dc->lock);
 	mutex_unlock(&shared_lock);
 }
