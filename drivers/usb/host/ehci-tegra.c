/*
 * EHCI-compliant USB host controller driver for NVIDIA Tegra SoCs
 *
 * Copyright (C) 2010 Google, Inc.
 * Copyright (C) 2009 - 2011 NVIDIA Corporation
 *
 * This program is free software; you can redistribute it and/or modify it
 * under the terms of the GNU General Public License as published by the
 * Free Software Foundation; either version 2 of the License, or (at your
 * option) any later version.
 *
 * This program is distributed in the hope that it will be useful, but WITHOUT
 * ANY WARRANTY; without even the implied warranty of MERCHANTABILITY or
 * FITNESS FOR A PARTICULAR PURPOSE.  See the GNU General Public License for
 * more details.
 *
 */

#include <linux/clk.h>
#include <linux/platform_device.h>
#include <linux/platform_data/tegra_usb.h>
#include <linux/irq.h>
#include <linux/usb/otg.h>
#include <mach/usb_phy.h>
#include <mach/iomap.h>

#define TEGRA_USB_PORTSC_PHCD			(1 << 23)

#define TEGRA_USB_SUSP_CTRL_OFFSET		0x400
#define TEGRA_USB_SUSP_CLR			(1 << 5)
#define TEGRA_USB_PHY_CLK_VALID			(1 << 7)
#define TEGRA_USB_SRT				(1 << 25)
#define TEGRA_USB_PHY_CLK_VALID_INT_ENB        (1 << 9)
#define TEGRA_USB_PHY_CLK_VALID_INT_STS        (1 << 8)

#define TEGRA_USB_PORTSC1_OFFSET		0x184
#define TEGRA_USB_PORTSC1_WKCN			(1 << 20)

#define TEGRA_LVL2_CLK_GATE_OVRB		0xfc
#define TEGRA_USB2_CLK_OVR_ON			(1 << 10)

#define TEGRA_USB_DMA_ALIGN 32

#define STS_SRI	(1<<7)	/*	SOF Recieved	*/

struct tegra_ehci_hcd {
	struct ehci_hcd *ehci;
	struct tegra_usb_phy *phy;
	struct clk *clk;
	struct clk *emc_clk;
	struct clk *sclk_clk;
	struct otg_transceiver *transceiver;
	int host_resumed;
	int bus_suspended;
	int port_resuming;
	int power_down_on_bus_suspend;
	struct delayed_work work;
	enum tegra_usb_phy_port_speed port_speed;
};

static void tegra_ehci_power_up(struct usb_hcd *hcd, bool is_dpd)
{
	struct tegra_ehci_hcd *tegra = dev_get_drvdata(hcd->self.controller);

	clk_enable(tegra->emc_clk);
	clk_enable(tegra->sclk_clk);
	tegra_usb_phy_power_on(tegra->phy, is_dpd);
	tegra->host_resumed = 1;
}

static void tegra_ehci_power_down(struct usb_hcd *hcd, bool is_dpd)
{
	struct tegra_ehci_hcd *tegra = dev_get_drvdata(hcd->self.controller);

	tegra->host_resumed = 0;
	tegra_usb_phy_power_off(tegra->phy, is_dpd);
	clk_disable(tegra->sclk_clk);
	clk_disable(tegra->emc_clk);
}

static irqreturn_t tegra_ehci_irq (struct usb_hcd *hcd)
{
	struct ehci_hcd *ehci = hcd_to_ehci (hcd);
	struct ehci_regs __iomem *hw = ehci->regs;
	u32 val;

	spin_lock(&ehci->lock);
	val = readl(hcd->regs + TEGRA_USB_SUSP_CTRL_OFFSET);
	if ((val  & TEGRA_USB_PHY_CLK_VALID_INT_STS)) {
		val &= ~TEGRA_USB_PHY_CLK_VALID_INT_ENB |
				TEGRA_USB_PHY_CLK_VALID_INT_STS;
		writel(val , (hcd->regs + TEGRA_USB_SUSP_CTRL_OFFSET));

		val = readl(hcd->regs + TEGRA_USB_PORTSC1_OFFSET);
		val &= ~TEGRA_USB_PORTSC1_WKCN;
		writel(val , (hcd->regs + TEGRA_USB_PORTSC1_OFFSET));

		val = readl(&hw->status);
		if (!(val  & STS_PCD)) {
			spin_unlock(&ehci->lock);
			return 0;
		}
	}
	spin_unlock(&ehci->lock);
	return ehci_irq(hcd);
}

static int tegra_ehci_hub_control(
	struct usb_hcd	*hcd,
	u16		typeReq,
	u16		wValue,
	u16		wIndex,
	char		*buf,
	u16		wLength
)
{
	struct ehci_hcd	*ehci = hcd_to_ehci(hcd);
	int		ports = HCS_N_PORTS(ehci->hcs_params);
	u32		temp, status;
	u32 __iomem	*status_reg;
	u32		usbsts_reg;
	unsigned long	flags;
	int		retval = 0;
	unsigned	selector;
	struct		tegra_ehci_hcd *tegra = dev_get_drvdata(hcd->self.controller);
	bool		hsic = false;

	if (!tegra->host_resumed) {
		if (buf)
			memset (buf, 0, wLength);
		return retval;
	}

	hsic = (tegra->phy->usb_phy_type == TEGRA_USB_PHY_TYPE_HSIC);

	status_reg = &ehci->regs->port_status[(wIndex & 0xff) - 1];

	spin_lock_irqsave(&ehci->lock, flags);

	/*
	 * In ehci_hub_control() for USB_PORT_FEAT_ENABLE clears the other bits
	 * that are write on clear, by writing back the register read value, so
	 * USB_PORT_FEAT_ENABLE is handled by masking the set on clear bits
	 */
	if (typeReq == ClearPortFeature && wValue == USB_PORT_FEAT_ENABLE) {
		temp = ehci_readl(ehci, status_reg) & ~PORT_RWC_BITS;
		ehci_writel(ehci, temp & ~PORT_PE, status_reg);
		goto done;
	} else if (typeReq == GetPortStatus) {
		temp = ehci_readl(ehci, status_reg);
		if (tegra->port_resuming && !(temp & PORT_SUSPEND) &&
		    time_after_eq(jiffies, ehci->reset_done[wIndex-1])) {
			/* Resume completed, re-enable disconnect detection */
			tegra->port_resuming = 0;
			clear_bit((wIndex & 0xff) - 1, &ehci->suspended_ports);
			ehci->reset_done[wIndex-1] = 0;
<<<<<<< HEAD
			tegra_usb_phy_postresume(tegra->phy, false);
=======
			tegra_usb_phy_postresume(tegra->phy);
>>>>>>> 59d28487
		}
	} else if (typeReq == SetPortFeature && wValue == USB_PORT_FEAT_SUSPEND) {
		temp = ehci_readl(ehci, status_reg);
		if ((temp & PORT_PE) == 0 || (temp & PORT_RESET) != 0) {
			retval = -EPIPE;
			goto done;
		}

		temp &= ~PORT_WKCONN_E;
		temp |= PORT_WKDISC_E | PORT_WKOC_E;
		ehci_writel(ehci, temp | PORT_SUSPEND, status_reg);
		/* Need a 4ms delay before the controller goes to suspend */
		mdelay(4);

		/*
		 * If a transaction is in progress, there may be a delay in
		 * suspending the port. Poll until the port is suspended.
		 */
		if (handshake(ehci, status_reg, PORT_SUSPEND,
						PORT_SUSPEND, 5000))
			pr_err("%s: timeout waiting for SUSPEND\n", __func__);

		set_bit((wIndex & 0xff) - 1, &ehci->suspended_ports);
		goto done;
	}

	/*
	 * Tegra host controller will time the resume operation to clear the bit
	 * when the port control state switches to HS or FS Idle. This behavior
	 * is different from EHCI where the host controller driver is required
	 * to set this bit to a zero after the resume duration is timed in the
	 * driver.
	 */
	else if (typeReq == ClearPortFeature &&
					wValue == USB_PORT_FEAT_SUSPEND) {
		temp = ehci_readl(ehci, status_reg);
		if ((temp & PORT_RESET) || !(temp & PORT_PE)) {
			retval = -EPIPE;
			goto done;
		}

		if (!(temp & PORT_SUSPEND))
			goto done;

		tegra->port_resuming = 1;
<<<<<<< HEAD

		/* Disable disconnect detection during port resume */
		tegra_usb_phy_preresume(tegra->phy, false);

=======

		/* Disable disconnect detection during port resume */
		tegra_usb_phy_preresume(tegra->phy);

>>>>>>> 59d28487
		ehci_dbg(ehci, "%s:USBSTS = 0x%x", __func__,
			ehci_readl(ehci, &ehci->regs->status));
		usbsts_reg = ehci_readl(ehci, &ehci->regs->status);
		ehci_writel(ehci, usbsts_reg, &ehci->regs->status);
		usbsts_reg = ehci_readl(ehci, &ehci->regs->status);
		udelay(20);

		if (handshake(ehci, &ehci->regs->status, STS_SRI, STS_SRI, 2000))
			pr_err("%s: timeout set for STS_SRI\n", __func__);

		usbsts_reg = ehci_readl(ehci, &ehci->regs->status);
		ehci_writel(ehci, usbsts_reg, &ehci->regs->status);

		if (handshake(ehci, &ehci->regs->status, STS_SRI, 0, 2000))
			pr_err("%s: timeout clear STS_SRI\n", __func__);

		if (handshake(ehci, &ehci->regs->status, STS_SRI, STS_SRI, 2000))
			pr_err("%s: timeout set STS_SRI\n", __func__);

		udelay(20);
		temp &= ~(PORT_RWC_BITS | PORT_WAKE_BITS);
		/* start resume signaling */
		ehci_writel(ehci, temp | PORT_RESUME, status_reg);

		ehci->reset_done[wIndex-1] = jiffies + msecs_to_jiffies(25);
		/* whoever resumes must GetPortStatus to complete it!! */
<<<<<<< HEAD
		goto done;
	}

	/* Handle port reset here */
#ifdef CONFIG_ARCH_TEGRA_2x_SOC
	if ((hsic) && (typeReq == SetPortFeature) &&
		((wValue == USB_PORT_FEAT_RESET) || (wValue == USB_PORT_FEAT_POWER))) {
#else
	if ((hsic) && (typeReq == SetPortFeature) &&
		(wValue == USB_PORT_FEAT_POWER)) {
#endif
		selector = wIndex >> 8;
		wIndex &= 0xff;
		if (!wIndex || wIndex > ports) {
			retval = -EPIPE;
			goto done;
		}
		wIndex--;
		status = 0;
		temp = ehci_readl(ehci, status_reg);
		if (temp & PORT_OWNER)
			goto done;
		temp &= ~PORT_RWC_BITS;

		switch (wValue) {
#ifdef CONFIG_ARCH_TEGRA_2x_SOC
		case USB_PORT_FEAT_RESET:
		{
			if (temp & PORT_RESUME) {
				retval = -EPIPE;
				goto done;
			}
			/* line status bits may report this as low speed,
			* which can be fine if this root hub has a
			* transaction translator built in.
			*/
			if ((temp & (PORT_PE|PORT_CONNECT)) == PORT_CONNECT
					&& !ehci_is_TDI(ehci) && PORT_USB11 (temp)) {
				ehci_dbg (ehci, "port %d low speed --> companion\n", wIndex + 1);
				temp |= PORT_OWNER;
				ehci_writel(ehci, temp, status_reg);
			} else {
				ehci_vdbg(ehci, "port %d reset\n", wIndex + 1);
				temp &= ~PORT_PE;
				/*
				* caller must wait, then call GetPortStatus
				* usb 2.0 spec says 50 ms resets on root
				*/
				ehci->reset_done[wIndex] = jiffies + msecs_to_jiffies(50);
				ehci_writel(ehci, temp, status_reg);
				if (hsic && (wIndex == 0))
					tegra_usb_phy_bus_reset(tegra->phy);
			}

			break;
		}
#endif
		case USB_PORT_FEAT_POWER:
		{
			if (HCS_PPC(ehci->hcs_params))
				ehci_writel(ehci, temp | PORT_POWER, status_reg);
			if (hsic && (wIndex == 0))
				tegra_usb_phy_bus_connect(tegra->phy);
			break;
		}
		}
=======
>>>>>>> 59d28487
		goto done;
	}

	spin_unlock_irqrestore(&ehci->lock, flags);

	/* Handle the hub control events here */
	return ehci_hub_control(hcd, typeReq, wValue, wIndex, buf, wLength);
done:
	spin_unlock_irqrestore(&ehci->lock, flags);
	return retval;
}

#ifdef CONFIG_PM
static void tegra_ehci_restart(struct usb_hcd *hcd)
{
	struct ehci_hcd *ehci = hcd_to_ehci(hcd);
	struct tegra_ehci_hcd *tegra = dev_get_drvdata(hcd->self.controller);
	unsigned int temp;

	ehci->controller_resets_phy = 0;
	ehci_reset(ehci);
	tegra_ehci_post_reset(tegra->phy, false);

	if (tegra->phy->usb_phy_type == TEGRA_USB_PHY_TYPE_NULL_ULPI)
		ehci->controller_resets_phy = 1;

	/* setup the frame list and Async q heads */
	ehci_writel(ehci, ehci->periodic_dma, &ehci->regs->frame_list);
	ehci_writel(ehci, (u32)ehci->async->qh_dma, &ehci->regs->async_next);
	/* setup the command register and set the controller in RUN mode */
	ehci->command &= ~(CMD_LRESET|CMD_IAAD|CMD_PSE|CMD_ASE|CMD_RESET);
	ehci->command |= CMD_RUN;
	ehci_writel(ehci, ehci->command, &ehci->regs->command);

	/* Enable the root Port Power */
	if (HCS_PPC(ehci->hcs_params)) {
		temp = ehci_readl(ehci, &ehci->regs->port_status[0]);
		ehci_writel(ehci, temp | PORT_POWER, &ehci->regs->port_status[0]);
	}

	down_write(&ehci_cf_port_reset_rwsem);
	hcd->state = HC_STATE_RUNNING;
	ehci_writel(ehci, FLAG_CF, &ehci->regs->configured_flag);
	/* flush posted writes */
	ehci_readl(ehci, &ehci->regs->command);
	up_write(&ehci_cf_port_reset_rwsem);

	/* Turn On Interrupts */
	ehci_writel(ehci, INTR_MASK, &ehci->regs->intr_enable);
}

static int tegra_usb_suspend(struct usb_hcd *hcd, bool is_dpd)
{
	struct tegra_ehci_hcd *tegra = dev_get_drvdata(hcd->self.controller);
	struct ehci_regs __iomem *hw = tegra->ehci->regs;
	unsigned long flags;
	int hsic = 0;

	hsic = (tegra->phy->usb_phy_type == TEGRA_USB_PHY_TYPE_HSIC);

	spin_lock_irqsave(&tegra->ehci->lock, flags);

	tegra->port_speed = (readl(&hw->port_status[0]) >> 26) & 0x3;
	ehci_halt(tegra->ehci);

	spin_unlock_irqrestore(&tegra->ehci->lock, flags);

	tegra_ehci_power_down(hcd, is_dpd);
	return 0;
}

static int tegra_usb_resume(struct usb_hcd *hcd, bool is_dpd)
{
	struct tegra_ehci_hcd *tegra = dev_get_drvdata(hcd->self.controller);
	struct usb_device *udev = hcd->self.root_hub;
	struct ehci_hcd	*ehci = hcd_to_ehci(hcd);
	struct ehci_regs __iomem *hw = ehci->regs;
	unsigned long val;
	int hsic = 0;

	hsic = (tegra->phy->usb_phy_type == TEGRA_USB_PHY_TYPE_HSIC);

	set_bit(HCD_FLAG_HW_ACCESSIBLE, &hcd->flags);
	tegra_ehci_power_up(hcd, is_dpd);

	if (tegra->port_speed > TEGRA_USB_PHY_PORT_SPEED_HIGH) {
		/* Wait for the phy to detect new devices
		 * before we restart the controller */
		msleep(10);
		goto restart;
	}

	/* Force the phy to keep data lines in suspend state */
	tegra_ehci_phy_restore_start(tegra->phy, tegra->port_speed);

	/* Enable host mode */
	tdi_reset(ehci);

	/* Enable Port Power */
	val = readl(&hw->port_status[0]);
	val |= PORT_POWER;
	writel(val, &hw->port_status[0]);
	udelay(10);

	/* Check if the phy resume from LP0. When the phy resume from LP0
	 * USB register will be reset. */
	if (!readl(&hw->async_next)) {
		/* Program the field PTC based on the saved speed mode */
		val = readl(&hw->port_status[0]);
		val &= ~PORT_TEST(~0);
		if (tegra->port_speed == TEGRA_USB_PHY_PORT_SPEED_HIGH)
			val |= PORT_TEST_FORCE;
		else if (tegra->port_speed == TEGRA_USB_PHY_PORT_SPEED_FULL)
			val |= PORT_TEST(6);
		else if (tegra->port_speed == TEGRA_USB_PHY_PORT_SPEED_LOW)
			val |= PORT_TEST(7);
		writel(val, &hw->port_status[0]);
		udelay(10);

		/* Disable test mode by setting PTC field to NORMAL_OP */
		val = readl(&hw->port_status[0]);
		val &= ~PORT_TEST(~0);
		writel(val, &hw->port_status[0]);
		udelay(10);
	}

	/* Poll until CCS is enabled */
	if (handshake(ehci, &hw->port_status[0], PORT_CONNECT,
						 PORT_CONNECT, 2000)) {
		pr_err("%s: timeout waiting for PORT_CONNECT\n", __func__);
		goto restart;
	}

	/* Poll until PE is enabled */
	if (handshake(ehci, &hw->port_status[0], PORT_PE,
						 PORT_PE, 2000)) {
		pr_err("%s: timeout waiting for USB_PORTSC1_PE\n", __func__);
		goto restart;
	}

	/* Clear the PCI status, to avoid an interrupt taken upon resume */
	val = readl(&hw->status);
	val |= STS_PCD;
	writel(val, &hw->status);

	/* Put controller in suspend mode by writing 1 to SUSP bit of PORTSC */
	val = readl(&hw->port_status[0]);
	if ((val & PORT_POWER) && (val & PORT_PE)) {
		val |= PORT_SUSPEND;
		writel(val, &hw->port_status[0]);
		/* Need a 4ms delay before the controller goes to suspend */
		mdelay(4);

		/* Wait until port suspend completes */
		if (handshake(ehci, &hw->port_status[0], PORT_SUSPEND,
							 PORT_SUSPEND, 1000)) {
			pr_err("%s: timeout waiting for PORT_SUSPEND\n",
								__func__);
			goto restart;
		}
	}

	tegra_ehci_phy_restore_end(tegra->phy);
	return 0;

restart:
	if (tegra->port_speed <= TEGRA_USB_PHY_PORT_SPEED_HIGH)
		tegra_ehci_phy_restore_end(tegra->phy);
	if (hsic) {
		val = readl(&hw->port_status[0]);
		if (!((val & PORT_POWER) && (val & PORT_PE))) {
			tegra_ehci_restart(hcd);
			usb_set_device_state(udev, USB_STATE_CONFIGURED);
		}
		tegra_usb_phy_bus_idle(tegra->phy);
		if (!tegra_usb_phy_is_device_connected(tegra->phy))
			schedule_delayed_work(&tegra->work, 50);
	} else {
		tegra_ehci_restart(hcd);
	}

	return 0;
}
#endif

static void tegra_ehci_shutdown(struct usb_hcd *hcd)
{
	struct tegra_ehci_hcd *tegra = dev_get_drvdata(hcd->self.controller);

	/* ehci_shutdown touches the USB controller registers, make sure
	 * controller has clocks to it */
	if (!tegra->host_resumed)
		tegra_ehci_power_up(hcd, false);

	ehci_shutdown(hcd);

	/* we are ready to shut down, powerdown the phy */
	tegra_ehci_power_down(hcd, false);
}

static int tegra_ehci_setup(struct usb_hcd *hcd)
{
	struct ehci_hcd *ehci = hcd_to_ehci(hcd);
	struct tegra_ehci_hcd *tegra = dev_get_drvdata(hcd->self.controller);
	int retval;

	/* EHCI registers start at offset 0x100 */
	ehci->caps = hcd->regs + 0x100;
	ehci->regs = hcd->regs + 0x100 +
		HC_LENGTH(readl(&ehci->caps->hc_capbase));

	dbg_hcs_params(ehci, "reset");
	dbg_hcc_params(ehci, "reset");

	/* cache this readonly data; minimize chip reads */
	ehci->hcs_params = readl(&ehci->caps->hcs_params);

#ifndef CONFIG_ARCH_TEGRA_2x_SOC
	ehci->has_hostpc = 1;
#endif
	hcd->has_tt = 1;

	if (tegra->phy->usb_phy_type != TEGRA_USB_PHY_TYPE_NULL_ULPI) {
		ehci_reset(ehci);
		tegra_ehci_post_reset(tegra->phy, false);
	}

	retval = ehci_halt(ehci);
	if (retval)
		return retval;

	/* data structure init */
	retval = ehci_init(hcd);
	if (retval)
		return retval;

	ehci->sbrn = 0x20;

	if (tegra->phy->usb_phy_type == TEGRA_USB_PHY_TYPE_NULL_ULPI) {
		ehci_reset(ehci);
		tegra_ehci_post_reset(tegra->phy, false);

		/*
		 * Resetting the controller has the side effect of resetting the PHY.
		 * So, never reset the controller after the calling
		 * tegra_ehci_reinit API.
		 */
		ehci->controller_resets_phy = 1;
	}

	ehci_port_power(ehci, 1);
	return retval;
}

#ifdef CONFIG_PM
static int tegra_ehci_bus_suspend(struct usb_hcd *hcd)
{
	struct tegra_ehci_hcd *tegra = dev_get_drvdata(hcd->self.controller);
	int error_status = 0;

	error_status = ehci_bus_suspend(hcd);
	if (!error_status && tegra->power_down_on_bus_suspend) {
		tegra_usb_suspend(hcd, false);
		tegra->bus_suspended = 1;
	}
	return error_status;
}

static int tegra_ehci_bus_resume(struct usb_hcd *hcd)
{
	struct tegra_ehci_hcd *tegra = dev_get_drvdata(hcd->self.controller);

	if (tegra->bus_suspended && tegra->power_down_on_bus_suspend) {
		tegra_usb_resume(hcd, false);
		tegra->bus_suspended = 0;
	}

	return ehci_bus_resume(hcd);
}
#endif

struct temp_buffer {
	void *kmalloc_ptr;
	void *old_xfer_buffer;
	u8 data[0];
};

static void free_temp_buffer(struct urb *urb)
{
	enum dma_data_direction dir;
	struct temp_buffer *temp;

	if (!(urb->transfer_flags & URB_ALIGNED_TEMP_BUFFER))
		return;

	dir = usb_urb_dir_in(urb) ? DMA_FROM_DEVICE : DMA_TO_DEVICE;

	temp = container_of(urb->transfer_buffer, struct temp_buffer,
			    data);

	if (dir == DMA_FROM_DEVICE)
		memcpy(temp->old_xfer_buffer, temp->data,
		       urb->transfer_buffer_length);
	urb->transfer_buffer = temp->old_xfer_buffer;
	kfree(temp->kmalloc_ptr);

	urb->transfer_flags &= ~URB_ALIGNED_TEMP_BUFFER;
}

static int alloc_temp_buffer(struct urb *urb, gfp_t mem_flags)
{
	enum dma_data_direction dir;
	struct temp_buffer *temp, *kmalloc_ptr;
	size_t kmalloc_size;

	if (urb->num_sgs || urb->sg ||
	    urb->transfer_buffer_length == 0 ||
	    !((uintptr_t)urb->transfer_buffer & (TEGRA_USB_DMA_ALIGN - 1)))
		return 0;

	dir = usb_urb_dir_in(urb) ? DMA_FROM_DEVICE : DMA_TO_DEVICE;

	/* Allocate a buffer with enough padding for alignment */
	kmalloc_size = urb->transfer_buffer_length +
		sizeof(struct temp_buffer) + TEGRA_USB_DMA_ALIGN - 1;

	kmalloc_ptr = kmalloc(kmalloc_size, mem_flags);
	if (!kmalloc_ptr)
		return -ENOMEM;

	/* Position our struct temp_buffer such that data is aligned */
	temp = PTR_ALIGN(kmalloc_ptr + 1, TEGRA_USB_DMA_ALIGN) - 1;

	temp->kmalloc_ptr = kmalloc_ptr;
	temp->old_xfer_buffer = urb->transfer_buffer;
	if (dir == DMA_TO_DEVICE)
		memcpy(temp->data, urb->transfer_buffer,
		       urb->transfer_buffer_length);
	urb->transfer_buffer = temp->data;

	urb->transfer_flags |= URB_ALIGNED_TEMP_BUFFER;

	return 0;
}

static int tegra_ehci_map_urb_for_dma(struct usb_hcd *hcd, struct urb *urb,
				      gfp_t mem_flags)
{
	int ret;

	ret = alloc_temp_buffer(urb, mem_flags);
	if (ret)
		return ret;

	ret = usb_hcd_map_urb_for_dma(hcd, urb, mem_flags);
	if (ret)
		free_temp_buffer(urb);

	return ret;
}

static void tegra_ehci_unmap_urb_for_dma(struct usb_hcd *hcd, struct urb *urb)
{
	usb_hcd_unmap_urb_for_dma(hcd, urb);
	free_temp_buffer(urb);
}

static void tegra_hsic_connection_work(struct work_struct *work)
{
	struct tegra_ehci_hcd *tegra =
		container_of(work, struct tegra_ehci_hcd, work.work);
	if (tegra_usb_phy_is_device_connected(tegra->phy)) {
		cancel_delayed_work(&tegra->work);
		return;
	}
	schedule_delayed_work(&tegra->work, jiffies + msecs_to_jiffies(50));
	return;
}

#ifdef CONFIG_USB_EHCI_ONOFF_FEATURE
/* Stored ehci handle for hsic insatnce */
struct usb_hcd *ehci_handle;
int ehci_tegra_irq;

static ssize_t show_ehci_power(struct device *dev,
			struct device_attribute *attr,
			char *buf)
{
	return sprintf(buf, "EHCI Power %s\n", (ehci_handle) ? "on" : "off");
}

static ssize_t store_ehci_power(struct device *dev,
		struct device_attribute *attr,
		const char *buf, size_t count)
{
	int power_on;
	int retval;
	struct tegra_ehci_hcd *tegra = dev_get_drvdata(dev);
	struct usb_hcd *hcd = ehci_to_hcd(tegra->ehci);

	if (sscanf(buf, "%d", &power_on) != 1)
		return -EINVAL;

	if (power_on == 0 && ehci_handle != NULL) {
		usb_remove_hcd(hcd);
		tegra_ehci_power_down(hcd, false);
		ehci_handle = NULL;
	} else if (power_on == 1) {
		if (ehci_handle)
			usb_remove_hcd(hcd);
		tegra_ehci_power_up(hcd, false);
		retval = usb_add_hcd(hcd, ehci_tegra_irq,
					IRQF_DISABLED | IRQF_SHARED);
		if (retval < 0)
			printk(KERN_ERR "power_on error\n");
		ehci_handle = hcd;
	}

	return count;
}

static DEVICE_ATTR(ehci_power, S_IRUSR | S_IRGRP | S_IWUSR | S_IWGRP,
		show_ehci_power, store_ehci_power);

static inline int create_ehci_sys_file(struct ehci_hcd *ehci)
{
	return device_create_file(ehci_to_hcd(ehci)->self.controller,
							&dev_attr_ehci_power);
}

static inline void remove_ehci_sys_file(struct ehci_hcd *ehci)
{
	device_remove_file(ehci_to_hcd(ehci)->self.controller,
						&dev_attr_ehci_power);
}

static int ehci_tegra_wait_register(void __iomem *reg, u32 mask, u32 result)
{
	unsigned long timeout = 50000;

	do {
		if ((readl(reg) & mask) == result)
			return 0;
		udelay(1);
		timeout--;
	} while (timeout);
	return -1;
}


void tegra_ehci_recover_rx_error(void)
{
	struct ehci_hcd *ehci;
	unsigned long val;
	struct usb_hcd *hcd = ehci_handle;

	if (hcd) {
		ehci  = hcd_to_ehci(ehci_handle);
		pr_info("{ RX_ERR_HANDLING_START \n");
		/* (0) set CLK_RST_..._LVL2_CLK_GATE_OVRB_0  USB2_CLK_OVR_ON = 1 */
		val = readl((IO_ADDRESS(TEGRA_CLK_RESET_BASE) + TEGRA_LVL2_CLK_GATE_OVRB));
		val |= TEGRA_USB2_CLK_OVR_ON;
		writel(val, (IO_ADDRESS(TEGRA_CLK_RESET_BASE) + TEGRA_LVL2_CLK_GATE_OVRB));
		/* (1) set PORTSC SUSP = 1 */
		val = ehci_readl(ehci, &ehci->regs->port_status[0]);
		ehci_writel(ehci, val | PORT_SUSPEND, &ehci->regs->port_status[0]);
		/* (2) wait until PORTSC SUSP = 1 */
		if (handshake(ehci, &ehci->regs->port_status[0], PORT_SUSPEND,
							PORT_SUSPEND, 5000)) {
			pr_err("%s: timeout waiting for PORT_SUSPEND = 1\n", __func__);
			return;
		}
		/* (3) set PORTSC PHCD = 1 */
		val = ehci_readl(ehci, &ehci->regs->port_status[0]);
		ehci_writel(ehci, val | TEGRA_USB_PORTSC_PHCD, &ehci->regs->port_status[0]);
		/* (4) wait until SUSP_CTRL PHY_VALID = 0 */
		if (ehci_tegra_wait_register(hcd->regs + TEGRA_USB_SUSP_CTRL_OFFSET,
				TEGRA_USB_PHY_CLK_VALID, 0) < 0) {
			pr_err("%s: timeout waiting for TEGRA_USB_PHY_CLK_VALID = 0\n", __func__);
			return;
		}
		/* (5) set SUSP_CTRL SUSP_CLR = 1 */
		val = readl(hcd->regs + TEGRA_USB_SUSP_CTRL_OFFSET);
		writel((val | TEGRA_USB_SUSP_CLR),
			(hcd->regs + TEGRA_USB_SUSP_CTRL_OFFSET));
		/* (6) set SUSP_CTRL SUSP_CLR = 0 */
		val = readl(hcd->regs + TEGRA_USB_SUSP_CTRL_OFFSET);
		val &= ~(TEGRA_USB_SUSP_CLR);
		writel(val, (hcd->regs + TEGRA_USB_SUSP_CTRL_OFFSET));
		/* (7) wait until SUSP_CTRL PHY_VALID = 1 */
		if (ehci_tegra_wait_register(hcd->regs + TEGRA_USB_SUSP_CTRL_OFFSET,
				TEGRA_USB_PHY_CLK_VALID, TEGRA_USB_PHY_CLK_VALID) < 0) {
			pr_err("%s: timeout waiting for TEGRA_USB_PHY_CLK_VALID = 1\n", __func__);
			return;
		}
		/* (8) set PORTSC SRT = 1 */
		val = ehci_readl(ehci, &ehci->regs->port_status[0]);
		ehci_writel(ehci, val | TEGRA_USB_SRT, &ehci->regs->port_status[0]);
		/* (9) set PORTSC FPR = 1 */
		val = ehci_readl(ehci, &ehci->regs->port_status[0]);
		ehci_writel(ehci, val | PORT_RESUME, &ehci->regs->port_status[0]);
		/* (10) wait until PORTSC FPR = 0 */
		if (handshake(ehci, &ehci->regs->port_status[0], PORT_RESUME,
								0, 5000)) {
			pr_err("%s: timeout waiting for PORT_RESUME = 1\n", __func__);
			return;
		}
		/* (11) set PORTSC SRT = 0 */
		val = ehci_readl(ehci, &ehci->regs->port_status[0]);
		val &= ~(TEGRA_USB_SRT);
		ehci_writel(ehci, val, &ehci->regs->port_status[0]);
		pr_info("} \n");
	}
}

EXPORT_SYMBOL(tegra_ehci_recover_rx_error);

#endif

static const struct hc_driver tegra_ehci_hc_driver = {
	.description		= hcd_name,
	.product_desc		= "Tegra EHCI Host Controller",
	.hcd_priv_size		= sizeof(struct ehci_hcd),

	.flags			= HCD_USB2 | HCD_MEMORY,

	.reset			= tegra_ehci_setup,
	.irq			= tegra_ehci_irq,

	.start			= ehci_run,
	.stop			= ehci_stop,
	.shutdown		= tegra_ehci_shutdown,
	.urb_enqueue		= ehci_urb_enqueue,
	.urb_dequeue		= ehci_urb_dequeue,
	.map_urb_for_dma	= tegra_ehci_map_urb_for_dma,
	.unmap_urb_for_dma	= tegra_ehci_unmap_urb_for_dma,
	.endpoint_disable	= ehci_endpoint_disable,
	.endpoint_reset		= ehci_endpoint_reset,
	.get_frame_number	= ehci_get_frame,
	.hub_status_data	= ehci_hub_status_data,
	.hub_control		= tegra_ehci_hub_control,
	.clear_tt_buffer_complete = ehci_clear_tt_buffer_complete,
#ifdef CONFIG_PM
	.bus_suspend		= tegra_ehci_bus_suspend,
	.bus_resume		= tegra_ehci_bus_resume,
#endif
	.relinquish_port	= ehci_relinquish_port,
	.port_handed_over	= ehci_port_handed_over,
};

static int tegra_ehci_probe(struct platform_device *pdev)
{
	struct resource *res;
	struct usb_hcd *hcd;
	struct tegra_ehci_hcd *tegra;
	struct tegra_ehci_platform_data *pdata;
	int err = 0;
	int irq;
	int instance = pdev->id;

	pdata = pdev->dev.platform_data;
	if (!pdata) {
		dev_err(&pdev->dev, "Platform data missing\n");
		return -EINVAL;
	}

	tegra = kzalloc(sizeof(struct tegra_ehci_hcd), GFP_KERNEL);
	if (!tegra)
		return -ENOMEM;

	hcd = usb_create_hcd(&tegra_ehci_hc_driver, &pdev->dev,
					dev_name(&pdev->dev));
	if (!hcd) {
		dev_err(&pdev->dev, "Unable to create HCD\n");
		err = -ENOMEM;
		goto fail_hcd;
	}

	platform_set_drvdata(pdev, tegra);

	tegra->clk = clk_get(&pdev->dev, NULL);
	if (IS_ERR(tegra->clk)) {
		dev_err(&pdev->dev, "Can't get ehci clock\n");
		err = PTR_ERR(tegra->clk);
		goto fail_clk;
	}

	err = clk_enable(tegra->clk);
	if (err)
		goto fail_clken;


	tegra->sclk_clk = clk_get(&pdev->dev, "sclk");
	if (IS_ERR(tegra->sclk_clk)) {
		dev_err(&pdev->dev, "Can't get sclk clock\n");
		err = PTR_ERR(tegra->sclk_clk);
		goto fail_sclk_clk;
	}

	clk_set_rate(tegra->sclk_clk, 80000000);
	clk_enable(tegra->sclk_clk);

	tegra->emc_clk = clk_get(&pdev->dev, "emc");
	if (IS_ERR(tegra->emc_clk)) {
		dev_err(&pdev->dev, "Can't get emc clock\n");
		err = PTR_ERR(tegra->emc_clk);
		goto fail_emc_clk;
	}

	clk_enable(tegra->emc_clk);
<<<<<<< HEAD
#ifdef CONFIG_ARCH_TEGRA_2x_SOC
	/* Set DDR busy hints to 200MHz. For Tegra 2x SOC, DDR rate is half of EMC rate */
	clk_set_rate(tegra->emc_clk, 400000000);
#else
	/* Set DDR busy hints to 150MHz. For Tegra 3x SOC DDR rate equals to EMC rate */
	clk_set_rate(tegra->emc_clk, 150000000);
#endif
=======
	clk_set_rate(tegra->emc_clk, 300000000);
>>>>>>> 59d28487

	res = platform_get_resource(pdev, IORESOURCE_MEM, 0);
	if (!res) {
		dev_err(&pdev->dev, "Failed to get I/O memory\n");
		err = -ENXIO;
		goto fail_io;
	}
	hcd->rsrc_start = res->start;
	hcd->rsrc_len = resource_size(res);
	hcd->regs = ioremap(res->start, resource_size(res));
	if (!hcd->regs) {
		dev_err(&pdev->dev, "Failed to remap I/O memory\n");
		err = -ENOMEM;
		goto fail_io;
	}

	INIT_DELAYED_WORK(&tegra->work, tegra_hsic_connection_work);

	tegra->phy = tegra_usb_phy_open(instance, hcd->regs, pdata->phy_config,
					TEGRA_USB_PHY_MODE_HOST, pdata->phy_type);
	if (IS_ERR(tegra->phy)) {
		dev_err(&pdev->dev, "Failed to open USB phy\n");
		err = -ENXIO;
		goto fail_phy;
	}

	err = tegra_usb_phy_power_on(tegra->phy, true);
	if (err) {
		dev_err(&pdev->dev, "Failed to power on the phy\n");
		goto fail;
	}

	tegra->host_resumed = 1;
	tegra->power_down_on_bus_suspend = pdata->power_down_on_bus_suspend;
	tegra->ehci = hcd_to_ehci(hcd);

	irq = platform_get_irq(pdev, 0);
	if (!irq) {
		dev_err(&pdev->dev, "Failed to get IRQ\n");
		err = -ENODEV;
		goto fail;
	}
	set_irq_flags(irq, IRQF_VALID);

#ifdef CONFIG_USB_EHCI_ONOFF_FEATURE
	if (instance == 1) {
		ehci_tegra_irq = irq;
		create_ehci_sys_file(tegra->ehci);
	}
#endif

#ifdef CONFIG_USB_OTG_UTILS
	if (pdata->operating_mode == TEGRA_USB_OTG) {
		tegra->transceiver = otg_get_transceiver();
		if (tegra->transceiver)
			otg_set_host(tegra->transceiver, &hcd->self);
	}
#endif

	err = usb_add_hcd(hcd, irq, IRQF_DISABLED | IRQF_SHARED);
	if (err) {
		dev_err(&pdev->dev, "Failed to add USB HCD\n");
		goto fail;
	}

#ifdef CONFIG_USB_EHCI_ONOFF_FEATURE
	if (instance == 1)
		ehci_handle = hcd;
#endif
	return err;

fail:
#ifdef CONFIG_USB_OTG_UTILS
	if (tegra->transceiver) {
		otg_set_host(tegra->transceiver, NULL);
		otg_put_transceiver(tegra->transceiver);
	}
#endif
	tegra_usb_phy_close(tegra->phy);
fail_phy:
	iounmap(hcd->regs);
fail_io:
	clk_disable(tegra->emc_clk);
	clk_put(tegra->emc_clk);
fail_emc_clk:
	clk_disable(tegra->sclk_clk);
	clk_put(tegra->sclk_clk);
fail_sclk_clk:
	clk_disable(tegra->clk);
fail_clken:
	clk_put(tegra->clk);
fail_clk:
	usb_put_hcd(hcd);
fail_hcd:
	kfree(tegra);
	return err;
}

#ifdef CONFIG_PM
static int tegra_ehci_resume(struct platform_device *pdev)
{
	struct tegra_ehci_hcd *tegra = platform_get_drvdata(pdev);
	struct usb_hcd *hcd = ehci_to_hcd(tegra->ehci);

	if ((tegra->bus_suspended) && (tegra->power_down_on_bus_suspend))
		return 0;

	return tegra_usb_resume(hcd, true);
}

static int tegra_ehci_suspend(struct platform_device *pdev, pm_message_t state)
{
	struct tegra_ehci_hcd *tegra = platform_get_drvdata(pdev);
	struct usb_hcd *hcd = ehci_to_hcd(tegra->ehci);

	if ((tegra->bus_suspended) && (tegra->power_down_on_bus_suspend))
		return 0;

	if (time_before(jiffies, tegra->ehci->next_statechange))
		msleep(10);

	return tegra_usb_suspend(hcd, true);
}
#endif

static int tegra_ehci_remove(struct platform_device *pdev)
{
	struct tegra_ehci_hcd *tegra = platform_get_drvdata(pdev);
	struct usb_hcd *hcd = ehci_to_hcd(tegra->ehci);

	if (tegra == NULL || hcd == NULL)
		return -EINVAL;

#ifdef CONFIG_USB_OTG_UTILS
	if (tegra->transceiver) {
		otg_set_host(tegra->transceiver, NULL);
		otg_put_transceiver(tegra->transceiver);
	}
#endif

#ifdef CONFIG_USB_EHCI_ONOFF_FEATURE
	if (tegra->phy->instance == 1) {
		remove_ehci_sys_file(hcd_to_ehci(hcd));
		ehci_handle = NULL;
	}
#endif

	/* Turn Off Interrupts */
	ehci_writel(tegra->ehci, 0, &tegra->ehci->regs->intr_enable);
	clear_bit(HCD_FLAG_HW_ACCESSIBLE, &hcd->flags);
	usb_remove_hcd(hcd);
	usb_put_hcd(hcd);
	cancel_delayed_work(&tegra->work);
	tegra_usb_phy_power_off(tegra->phy, true);
	tegra_usb_phy_close(tegra->phy);
	iounmap(hcd->regs);

	clk_disable(tegra->clk);
	clk_put(tegra->clk);

	clk_disable(tegra->sclk_clk);
	clk_put(tegra->sclk_clk);

	clk_disable(tegra->emc_clk);
	clk_put(tegra->emc_clk);

	kfree(tegra);
	return 0;
}

static void tegra_ehci_hcd_shutdown(struct platform_device *pdev)
{
	struct tegra_ehci_hcd *tegra = platform_get_drvdata(pdev);
	struct usb_hcd *hcd = ehci_to_hcd(tegra->ehci);

	if (hcd->driver->shutdown)
		hcd->driver->shutdown(hcd);
}

static struct platform_driver tegra_ehci_driver = {
	.probe		= tegra_ehci_probe,
	.remove		= tegra_ehci_remove,
#ifdef CONFIG_PM
	.suspend	= tegra_ehci_suspend,
	.resume		= tegra_ehci_resume,
#endif
	.shutdown	= tegra_ehci_hcd_shutdown,
	.driver		= {
		.name	= "tegra-ehci",
	}
};<|MERGE_RESOLUTION|>--- conflicted
+++ resolved
@@ -154,11 +154,7 @@
 			tegra->port_resuming = 0;
 			clear_bit((wIndex & 0xff) - 1, &ehci->suspended_ports);
 			ehci->reset_done[wIndex-1] = 0;
-<<<<<<< HEAD
 			tegra_usb_phy_postresume(tegra->phy, false);
-=======
-			tegra_usb_phy_postresume(tegra->phy);
->>>>>>> 59d28487
 		}
 	} else if (typeReq == SetPortFeature && wValue == USB_PORT_FEAT_SUSPEND) {
 		temp = ehci_readl(ehci, status_reg);
@@ -204,17 +200,10 @@
 			goto done;
 
 		tegra->port_resuming = 1;
-<<<<<<< HEAD
 
 		/* Disable disconnect detection during port resume */
 		tegra_usb_phy_preresume(tegra->phy, false);
 
-=======
-
-		/* Disable disconnect detection during port resume */
-		tegra_usb_phy_preresume(tegra->phy);
-
->>>>>>> 59d28487
 		ehci_dbg(ehci, "%s:USBSTS = 0x%x", __func__,
 			ehci_readl(ehci, &ehci->regs->status));
 		usbsts_reg = ehci_readl(ehci, &ehci->regs->status);
@@ -241,7 +230,6 @@
 
 		ehci->reset_done[wIndex-1] = jiffies + msecs_to_jiffies(25);
 		/* whoever resumes must GetPortStatus to complete it!! */
-<<<<<<< HEAD
 		goto done;
 	}
 
@@ -308,8 +296,6 @@
 			break;
 		}
 		}
-=======
->>>>>>> 59d28487
 		goto done;
 	}
 
@@ -920,17 +906,13 @@
 	}
 
 	clk_enable(tegra->emc_clk);
-<<<<<<< HEAD
 #ifdef CONFIG_ARCH_TEGRA_2x_SOC
-	/* Set DDR busy hints to 200MHz. For Tegra 2x SOC, DDR rate is half of EMC rate */
-	clk_set_rate(tegra->emc_clk, 400000000);
+	/* Set DDR busy hints to 150MHz. For Tegra 2x SOC, DDR rate is half of EMC rate */
+	clk_set_rate(tegra->emc_clk, 300000000);
 #else
 	/* Set DDR busy hints to 150MHz. For Tegra 3x SOC DDR rate equals to EMC rate */
 	clk_set_rate(tegra->emc_clk, 150000000);
 #endif
-=======
-	clk_set_rate(tegra->emc_clk, 300000000);
->>>>>>> 59d28487
 
 	res = platform_get_resource(pdev, IORESOURCE_MEM, 0);
 	if (!res) {
