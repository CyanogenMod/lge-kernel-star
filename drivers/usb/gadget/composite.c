--- conflicted
+++ resolved
@@ -578,13 +578,9 @@
 	power = c->bMaxPower ? (2 * c->bMaxPower) : CONFIG_USB_GADGET_VBUS_DRAW;
 done:
 	usb_gadget_vbus_draw(gadget, power);
-<<<<<<< HEAD
-
-	schedule_work(&cdev->switch_work);
-=======
         if (result >= 0 && cdev->delayed_status)
                 result = USB_GADGET_DELAYED_STATUS;
->>>>>>> 5e154a07
+	schedule_work(&cdev->switch_work);
 	return result;
 }
 
