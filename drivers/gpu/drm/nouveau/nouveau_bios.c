/*
 * Copyright 2005-2006 Erik Waling
 * Copyright 2006 Stephane Marchesin
 * Copyright 2007-2009 Stuart Bennett
 *
 * Permission is hereby granted, free of charge, to any person obtaining a
 * copy of this software and associated documentation files (the "Software"),
 * to deal in the Software without restriction, including without limitation
 * the rights to use, copy, modify, merge, publish, distribute, sublicense,
 * and/or sell copies of the Software, and to permit persons to whom the
 * Software is furnished to do so, subject to the following conditions:
 *
 * The above copyright notice and this permission notice shall be included in
 * all copies or substantial portions of the Software.
 *
 * THE SOFTWARE IS PROVIDED "AS IS", WITHOUT WARRANTY OF ANY KIND, EXPRESS OR
 * IMPLIED, INCLUDING BUT NOT LIMITED TO THE WARRANTIES OF MERCHANTABILITY,
 * FITNESS FOR A PARTICULAR PURPOSE AND NONINFRINGEMENT.  IN NO EVENT SHALL
 * THE AUTHORS BE LIABLE FOR ANY CLAIM, DAMAGES OR OTHER LIABILITY,
 * WHETHER IN AN ACTION OF CONTRACT, TORT OR OTHERWISE, ARISING FROM, OUT OF
 * OR IN CONNECTION WITH THE SOFTWARE OR THE USE OR OTHER DEALINGS IN THE
 * SOFTWARE.
 */

#include "drmP.h"
#define NV_DEBUG_NOTRACE
#include "nouveau_drv.h"
#include "nouveau_hw.h"
#include "nouveau_encoder.h"

#include <linux/io-mapping.h>

/* these defines are made up */
#define NV_CIO_CRE_44_HEADA 0x0
#define NV_CIO_CRE_44_HEADB 0x3
#define FEATURE_MOBILE 0x10	/* also FEATURE_QUADRO for BMP */
#define LEGACY_I2C_CRT 0x80
#define LEGACY_I2C_PANEL 0x81
#define LEGACY_I2C_TV 0x82

#define EDID1_LEN 128

#define BIOSLOG(sip, fmt, arg...) NV_DEBUG(sip->dev, fmt, ##arg)
#define LOG_OLD_VALUE(x)

#define ROM16(x) le16_to_cpu(*(uint16_t *)&(x))
#define ROM32(x) le32_to_cpu(*(uint32_t *)&(x))

struct init_exec {
	bool execute;
	bool repeat;
};

static bool nv_cksum(const uint8_t *data, unsigned int length)
{
	/*
	 * There's a few checksums in the BIOS, so here's a generic checking
	 * function.
	 */
	int i;
	uint8_t sum = 0;

	for (i = 0; i < length; i++)
		sum += data[i];

	if (sum)
		return true;

	return false;
}

static int
score_vbios(struct drm_device *dev, const uint8_t *data, const bool writeable)
{
	if (!(data[0] == 0x55 && data[1] == 0xAA)) {
		NV_TRACEWARN(dev, "... BIOS signature not found\n");
		return 0;
	}

	if (nv_cksum(data, data[2] * 512)) {
		NV_TRACEWARN(dev, "... BIOS checksum invalid\n");
		/* if a ro image is somewhat bad, it's probably all rubbish */
		return writeable ? 2 : 1;
	} else
		NV_TRACE(dev, "... appears to be valid\n");

	return 3;
}

static void load_vbios_prom(struct drm_device *dev, uint8_t *data)
{
	struct drm_nouveau_private *dev_priv = dev->dev_private;
	uint32_t pci_nv_20, save_pci_nv_20;
	int pcir_ptr;
	int i;

	if (dev_priv->card_type >= NV_50)
		pci_nv_20 = 0x88050;
	else
		pci_nv_20 = NV_PBUS_PCI_NV_20;

	/* enable ROM access */
	save_pci_nv_20 = nvReadMC(dev, pci_nv_20);
	nvWriteMC(dev, pci_nv_20,
		  save_pci_nv_20 & ~NV_PBUS_PCI_NV_20_ROM_SHADOW_ENABLED);

	/* bail if no rom signature */
	if (nv_rd08(dev, NV_PROM_OFFSET) != 0x55 ||
	    nv_rd08(dev, NV_PROM_OFFSET + 1) != 0xaa)
		goto out;

	/* additional check (see note below) - read PCI record header */
	pcir_ptr = nv_rd08(dev, NV_PROM_OFFSET + 0x18) |
		   nv_rd08(dev, NV_PROM_OFFSET + 0x19) << 8;
	if (nv_rd08(dev, NV_PROM_OFFSET + pcir_ptr) != 'P' ||
	    nv_rd08(dev, NV_PROM_OFFSET + pcir_ptr + 1) != 'C' ||
	    nv_rd08(dev, NV_PROM_OFFSET + pcir_ptr + 2) != 'I' ||
	    nv_rd08(dev, NV_PROM_OFFSET + pcir_ptr + 3) != 'R')
		goto out;

	/* on some 6600GT/6800LE prom reads are messed up.  nvclock alleges a
	 * a good read may be obtained by waiting or re-reading (cargocult: 5x)
	 * each byte.  we'll hope pramin has something usable instead
	 */
	for (i = 0; i < NV_PROM_SIZE; i++)
		data[i] = nv_rd08(dev, NV_PROM_OFFSET + i);

out:
	/* disable ROM access */
	nvWriteMC(dev, pci_nv_20,
		  save_pci_nv_20 | NV_PBUS_PCI_NV_20_ROM_SHADOW_ENABLED);
}

static void load_vbios_pramin(struct drm_device *dev, uint8_t *data)
{
	struct drm_nouveau_private *dev_priv = dev->dev_private;
	uint32_t old_bar0_pramin = 0;
	int i;

	if (dev_priv->card_type >= NV_50) {
		uint32_t vbios_vram = (nv_rd32(dev, 0x619f04) & ~0xff) << 8;

		if (!vbios_vram)
			vbios_vram = (nv_rd32(dev, 0x1700) << 16) + 0xf0000;

		old_bar0_pramin = nv_rd32(dev, 0x1700);
		nv_wr32(dev, 0x1700, vbios_vram >> 16);
	}

	/* bail if no rom signature */
	if (nv_rd08(dev, NV_PRAMIN_OFFSET) != 0x55 ||
	    nv_rd08(dev, NV_PRAMIN_OFFSET + 1) != 0xaa)
		goto out;

	for (i = 0; i < NV_PROM_SIZE; i++)
		data[i] = nv_rd08(dev, NV_PRAMIN_OFFSET + i);

out:
	if (dev_priv->card_type >= NV_50)
		nv_wr32(dev, 0x1700, old_bar0_pramin);
}

static void load_vbios_pci(struct drm_device *dev, uint8_t *data)
{
	void __iomem *rom = NULL;
	size_t rom_len;
	int ret;

	ret = pci_enable_rom(dev->pdev);
	if (ret)
		return;

	rom = pci_map_rom(dev->pdev, &rom_len);
	if (!rom)
		goto out;
	memcpy_fromio(data, rom, rom_len);
	pci_unmap_rom(dev->pdev, rom);

out:
	pci_disable_rom(dev->pdev);
}

static void load_vbios_acpi(struct drm_device *dev, uint8_t *data)
{
	int i;
	int ret;
	int size = 64 * 1024;

	if (!nouveau_acpi_rom_supported(dev->pdev))
		return;

	for (i = 0; i < (size / ROM_BIOS_PAGE); i++) {
		ret = nouveau_acpi_get_bios_chunk(data,
						  (i * ROM_BIOS_PAGE),
						  ROM_BIOS_PAGE);
		if (ret <= 0)
			break;
	}
	return;
}

struct methods {
	const char desc[8];
	void (*loadbios)(struct drm_device *, uint8_t *);
	const bool rw;
};

static struct methods shadow_methods[] = {
	{ "PRAMIN", load_vbios_pramin, true },
	{ "PROM", load_vbios_prom, false },
	{ "PCIROM", load_vbios_pci, true },
	{ "ACPI", load_vbios_acpi, true },
};
<<<<<<< HEAD

static bool NVShadowVBIOS(struct drm_device *dev, uint8_t *data)
{
	const int nr_methods = ARRAY_SIZE(shadow_methods);
	struct methods *methods = shadow_methods;
	int testscore = 3;
	int scores[nr_methods], i;

	if (nouveau_vbios) {
		for (i = 0; i < nr_methods; i++)
			if (!strcasecmp(nouveau_vbios, methods[i].desc))
				break;

		if (i < nr_methods) {
=======
#define NUM_SHADOW_METHODS ARRAY_SIZE(shadow_methods)

static bool NVShadowVBIOS(struct drm_device *dev, uint8_t *data)
{
	struct methods *methods = shadow_methods;
	int testscore = 3;
	int scores[NUM_SHADOW_METHODS], i;

	if (nouveau_vbios) {
		for (i = 0; i < NUM_SHADOW_METHODS; i++)
			if (!strcasecmp(nouveau_vbios, methods[i].desc))
				break;

		if (i < NUM_SHADOW_METHODS) {
>>>>>>> 05991110
			NV_INFO(dev, "Attempting to use BIOS image from %s\n",
				methods[i].desc);

			methods[i].loadbios(dev, data);
			if (score_vbios(dev, data, methods[i].rw))
				return true;
		}

		NV_ERROR(dev, "VBIOS source \'%s\' invalid\n", nouveau_vbios);
	}

<<<<<<< HEAD
	for (i = 0; i < nr_methods; i++) {
=======
	for (i = 0; i < NUM_SHADOW_METHODS; i++) {
>>>>>>> 05991110
		NV_TRACE(dev, "Attempting to load BIOS image from %s\n",
			 methods[i].desc);
		data[0] = data[1] = 0;	/* avoid reuse of previous image */
		methods[i].loadbios(dev, data);
		scores[i] = score_vbios(dev, data, methods[i].rw);
		if (scores[i] == testscore)
			return true;
	}

	while (--testscore > 0) {
<<<<<<< HEAD
		for (i = 0; i < nr_methods; i++) {
=======
		for (i = 0; i < NUM_SHADOW_METHODS; i++) {
>>>>>>> 05991110
			if (scores[i] == testscore) {
				NV_TRACE(dev, "Using BIOS image from %s\n",
					 methods[i].desc);
				methods[i].loadbios(dev, data);
				return true;
			}
		}
	}

	NV_ERROR(dev, "No valid BIOS image found\n");
	return false;
}

struct init_tbl_entry {
	char *name;
	uint8_t id;
	/* Return:
	 *  > 0: success, length of opcode
	 *    0: success, but abort further parsing of table (INIT_DONE etc)
	 *  < 0: failure, table parsing will be aborted
	 */
	int (*handler)(struct nvbios *, uint16_t, struct init_exec *);
};

struct bit_entry {
	uint8_t id[2];
	uint16_t length;
	uint16_t offset;
};

static int parse_init_table(struct nvbios *, unsigned int, struct init_exec *);

#define MACRO_INDEX_SIZE	2
#define MACRO_SIZE		8
#define CONDITION_SIZE		12
#define IO_FLAG_CONDITION_SIZE	9
#define IO_CONDITION_SIZE	5
#define MEM_INIT_SIZE		66

static void still_alive(void)
{
#if 0
	sync();
	msleep(2);
#endif
}

static uint32_t
munge_reg(struct nvbios *bios, uint32_t reg)
{
	struct drm_nouveau_private *dev_priv = bios->dev->dev_private;
	struct dcb_entry *dcbent = bios->display.output;

	if (dev_priv->card_type < NV_50)
		return reg;

	if (reg & 0x40000000) {
		BUG_ON(!dcbent);

		reg += (ffs(dcbent->or) - 1) * 0x800;
		if ((reg & 0x20000000) && !(dcbent->sorconf.link & 1))
			reg += 0x00000080;
	}

	reg &= ~0x60000000;
	return reg;
}

static int
valid_reg(struct nvbios *bios, uint32_t reg)
{
	struct drm_nouveau_private *dev_priv = bios->dev->dev_private;
	struct drm_device *dev = bios->dev;

	/* C51 has misaligned regs on purpose. Marvellous */
	if (reg & 0x2 ||
	    (reg & 0x1 && dev_priv->vbios.chip_version != 0x51))
		NV_ERROR(dev, "======= misaligned reg 0x%08X =======\n", reg);

	/* warn on C51 regs that haven't been verified accessible in tracing */
	if (reg & 0x1 && dev_priv->vbios.chip_version == 0x51 &&
	    reg != 0x130d && reg != 0x1311 && reg != 0x60081d)
		NV_WARN(dev, "=== C51 misaligned reg 0x%08X not verified ===\n",
			reg);

	if (reg >= (8*1024*1024)) {
		NV_ERROR(dev, "=== reg 0x%08x out of mapped bounds ===\n", reg);
		return 0;
	}

	return 1;
}

static bool
valid_idx_port(struct nvbios *bios, uint16_t port)
{
	struct drm_nouveau_private *dev_priv = bios->dev->dev_private;
	struct drm_device *dev = bios->dev;

	/*
	 * If adding more ports here, the read/write functions below will need
	 * updating so that the correct mmio range (PRMCIO, PRMDIO, PRMVIO) is
	 * used for the port in question
	 */
	if (dev_priv->card_type < NV_50) {
		if (port == NV_CIO_CRX__COLOR)
			return true;
		if (port == NV_VIO_SRX)
			return true;
	} else {
		if (port == NV_CIO_CRX__COLOR)
			return true;
	}

	NV_ERROR(dev, "========== unknown indexed io port 0x%04X ==========\n",
		 port);

	return false;
}

static bool
valid_port(struct nvbios *bios, uint16_t port)
{
	struct drm_device *dev = bios->dev;

	/*
	 * If adding more ports here, the read/write functions below will need
	 * updating so that the correct mmio range (PRMCIO, PRMDIO, PRMVIO) is
	 * used for the port in question
	 */
	if (port == NV_VIO_VSE2)
		return true;

	NV_ERROR(dev, "========== unknown io port 0x%04X ==========\n", port);

	return false;
}

static uint32_t
bios_rd32(struct nvbios *bios, uint32_t reg)
{
	uint32_t data;

	reg = munge_reg(bios, reg);
	if (!valid_reg(bios, reg))
		return 0;

	/*
	 * C51 sometimes uses regs with bit0 set in the address. For these
	 * cases there should exist a translation in a BIOS table to an IO
	 * port address which the BIOS uses for accessing the reg
	 *
	 * These only seem to appear for the power control regs to a flat panel,
	 * and the GPIO regs at 0x60081*.  In C51 mmio traces the normal regs
	 * for 0x1308 and 0x1310 are used - hence the mask below.  An S3
	 * suspend-resume mmio trace from a C51 will be required to see if this
	 * is true for the power microcode in 0x14.., or whether the direct IO
	 * port access method is needed
	 */
	if (reg & 0x1)
		reg &= ~0x1;

	data = nv_rd32(bios->dev, reg);

	BIOSLOG(bios, "	Read:  Reg: 0x%08X, Data: 0x%08X\n", reg, data);

	return data;
}

static void
bios_wr32(struct nvbios *bios, uint32_t reg, uint32_t data)
{
	struct drm_nouveau_private *dev_priv = bios->dev->dev_private;

	reg = munge_reg(bios, reg);
	if (!valid_reg(bios, reg))
		return;

	/* see note in bios_rd32 */
	if (reg & 0x1)
		reg &= 0xfffffffe;

	LOG_OLD_VALUE(bios_rd32(bios, reg));
	BIOSLOG(bios, "	Write: Reg: 0x%08X, Data: 0x%08X\n", reg, data);

	if (dev_priv->vbios.execute) {
		still_alive();
		nv_wr32(bios->dev, reg, data);
	}
}

static uint8_t
bios_idxprt_rd(struct nvbios *bios, uint16_t port, uint8_t index)
{
	struct drm_nouveau_private *dev_priv = bios->dev->dev_private;
	struct drm_device *dev = bios->dev;
	uint8_t data;

	if (!valid_idx_port(bios, port))
		return 0;

	if (dev_priv->card_type < NV_50) {
		if (port == NV_VIO_SRX)
			data = NVReadVgaSeq(dev, bios->state.crtchead, index);
		else	/* assume NV_CIO_CRX__COLOR */
			data = NVReadVgaCrtc(dev, bios->state.crtchead, index);
	} else {
		uint32_t data32;

		data32 = bios_rd32(bios, NV50_PDISPLAY_VGACRTC(index & ~3));
		data = (data32 >> ((index & 3) << 3)) & 0xff;
	}

	BIOSLOG(bios, "	Indexed IO read:  Port: 0x%04X, Index: 0x%02X, "
		      "Head: 0x%02X, Data: 0x%02X\n",
		port, index, bios->state.crtchead, data);
	return data;
}

static void
bios_idxprt_wr(struct nvbios *bios, uint16_t port, uint8_t index, uint8_t data)
{
	struct drm_nouveau_private *dev_priv = bios->dev->dev_private;
	struct drm_device *dev = bios->dev;

	if (!valid_idx_port(bios, port))
		return;

	/*
	 * The current head is maintained in the nvbios member  state.crtchead.
	 * We trap changes to CR44 and update the head variable and hence the
	 * register set written.
	 * As CR44 only exists on CRTC0, we update crtchead to head0 in advance
	 * of the write, and to head1 after the write
	 */
	if (port == NV_CIO_CRX__COLOR && index == NV_CIO_CRE_44 &&
	    data != NV_CIO_CRE_44_HEADB)
		bios->state.crtchead = 0;

	LOG_OLD_VALUE(bios_idxprt_rd(bios, port, index));
	BIOSLOG(bios, "	Indexed IO write: Port: 0x%04X, Index: 0x%02X, "
		      "Head: 0x%02X, Data: 0x%02X\n",
		port, index, bios->state.crtchead, data);

	if (bios->execute && dev_priv->card_type < NV_50) {
		still_alive();
		if (port == NV_VIO_SRX)
			NVWriteVgaSeq(dev, bios->state.crtchead, index, data);
		else	/* assume NV_CIO_CRX__COLOR */
			NVWriteVgaCrtc(dev, bios->state.crtchead, index, data);
	} else
	if (bios->execute) {
		uint32_t data32, shift = (index & 3) << 3;

		still_alive();

		data32  = bios_rd32(bios, NV50_PDISPLAY_VGACRTC(index & ~3));
		data32 &= ~(0xff << shift);
		data32 |= (data << shift);
		bios_wr32(bios, NV50_PDISPLAY_VGACRTC(index & ~3), data32);
	}

	if (port == NV_CIO_CRX__COLOR &&
	    index == NV_CIO_CRE_44 && data == NV_CIO_CRE_44_HEADB)
		bios->state.crtchead = 1;
}

static uint8_t
bios_port_rd(struct nvbios *bios, uint16_t port)
{
	uint8_t data, head = bios->state.crtchead;

	if (!valid_port(bios, port))
		return 0;

	data = NVReadPRMVIO(bios->dev, head, NV_PRMVIO0_OFFSET + port);

	BIOSLOG(bios, "	IO read:  Port: 0x%04X, Head: 0x%02X, Data: 0x%02X\n",
		port, head, data);

	return data;
}

static void
bios_port_wr(struct nvbios *bios, uint16_t port, uint8_t data)
{
	int head = bios->state.crtchead;

	if (!valid_port(bios, port))
		return;

	LOG_OLD_VALUE(bios_port_rd(bios, port));
	BIOSLOG(bios, "	IO write: Port: 0x%04X, Head: 0x%02X, Data: 0x%02X\n",
		port, head, data);

	if (!bios->execute)
		return;

	still_alive();
	NVWritePRMVIO(bios->dev, head, NV_PRMVIO0_OFFSET + port, data);
}

static bool
io_flag_condition_met(struct nvbios *bios, uint16_t offset, uint8_t cond)
{
	/*
	 * The IO flag condition entry has 2 bytes for the CRTC port; 1 byte
	 * for the CRTC index; 1 byte for the mask to apply to the value
	 * retrieved from the CRTC; 1 byte for the shift right to apply to the
	 * masked CRTC value; 2 bytes for the offset to the flag array, to
	 * which the shifted value is added; 1 byte for the mask applied to the
	 * value read from the flag array; and 1 byte for the value to compare
	 * against the masked byte from the flag table.
	 */

	uint16_t condptr = bios->io_flag_condition_tbl_ptr + cond * IO_FLAG_CONDITION_SIZE;
	uint16_t crtcport = ROM16(bios->data[condptr]);
	uint8_t crtcindex = bios->data[condptr + 2];
	uint8_t mask = bios->data[condptr + 3];
	uint8_t shift = bios->data[condptr + 4];
	uint16_t flagarray = ROM16(bios->data[condptr + 5]);
	uint8_t flagarraymask = bios->data[condptr + 7];
	uint8_t cmpval = bios->data[condptr + 8];
	uint8_t data;

	BIOSLOG(bios, "0x%04X: Port: 0x%04X, Index: 0x%02X, Mask: 0x%02X, "
		      "Shift: 0x%02X, FlagArray: 0x%04X, FAMask: 0x%02X, "
		      "Cmpval: 0x%02X\n",
		offset, crtcport, crtcindex, mask, shift, flagarray, flagarraymask, cmpval);

	data = bios_idxprt_rd(bios, crtcport, crtcindex);

	data = bios->data[flagarray + ((data & mask) >> shift)];
	data &= flagarraymask;

	BIOSLOG(bios, "0x%04X: Checking if 0x%02X equals 0x%02X\n",
		offset, data, cmpval);

	return (data == cmpval);
}

static bool
bios_condition_met(struct nvbios *bios, uint16_t offset, uint8_t cond)
{
	/*
	 * The condition table entry has 4 bytes for the address of the
	 * register to check, 4 bytes for a mask to apply to the register and
	 * 4 for a test comparison value
	 */

	uint16_t condptr = bios->condition_tbl_ptr + cond * CONDITION_SIZE;
	uint32_t reg = ROM32(bios->data[condptr]);
	uint32_t mask = ROM32(bios->data[condptr + 4]);
	uint32_t cmpval = ROM32(bios->data[condptr + 8]);
	uint32_t data;

	BIOSLOG(bios, "0x%04X: Cond: 0x%02X, Reg: 0x%08X, Mask: 0x%08X\n",
		offset, cond, reg, mask);

	data = bios_rd32(bios, reg) & mask;

	BIOSLOG(bios, "0x%04X: Checking if 0x%08X equals 0x%08X\n",
		offset, data, cmpval);

	return (data == cmpval);
}

static bool
io_condition_met(struct nvbios *bios, uint16_t offset, uint8_t cond)
{
	/*
	 * The IO condition entry has 2 bytes for the IO port address; 1 byte
	 * for the index to write to io_port; 1 byte for the mask to apply to
	 * the byte read from io_port+1; and 1 byte for the value to compare
	 * against the masked byte.
	 */

	uint16_t condptr = bios->io_condition_tbl_ptr + cond * IO_CONDITION_SIZE;
	uint16_t io_port = ROM16(bios->data[condptr]);
	uint8_t port_index = bios->data[condptr + 2];
	uint8_t mask = bios->data[condptr + 3];
	uint8_t cmpval = bios->data[condptr + 4];

	uint8_t data = bios_idxprt_rd(bios, io_port, port_index) & mask;

	BIOSLOG(bios, "0x%04X: Checking if 0x%02X equals 0x%02X\n",
		offset, data, cmpval);

	return (data == cmpval);
}

static int
nv50_pll_set(struct drm_device *dev, uint32_t reg, uint32_t clk)
{
	struct drm_nouveau_private *dev_priv = dev->dev_private;
	uint32_t reg0 = nv_rd32(dev, reg + 0);
	uint32_t reg1 = nv_rd32(dev, reg + 4);
	struct nouveau_pll_vals pll;
	struct pll_lims pll_limits;
	int ret;

	ret = get_pll_limits(dev, reg, &pll_limits);
	if (ret)
		return ret;

	clk = nouveau_calc_pll_mnp(dev, &pll_limits, clk, &pll);
	if (!clk)
		return -ERANGE;

	reg0 = (reg0 & 0xfff8ffff) | (pll.log2P << 16);
	reg1 = (reg1 & 0xffff0000) | (pll.N1 << 8) | pll.M1;

	if (dev_priv->vbios.execute) {
		still_alive();
		nv_wr32(dev, reg + 4, reg1);
		nv_wr32(dev, reg + 0, reg0);
	}

	return 0;
}

static int
setPLL(struct nvbios *bios, uint32_t reg, uint32_t clk)
{
	struct drm_device *dev = bios->dev;
	struct drm_nouveau_private *dev_priv = dev->dev_private;
	/* clk in kHz */
	struct pll_lims pll_lim;
	struct nouveau_pll_vals pllvals;
	int ret;

	if (dev_priv->card_type >= NV_50)
		return nv50_pll_set(dev, reg, clk);

	/* high regs (such as in the mac g5 table) are not -= 4 */
	ret = get_pll_limits(dev, reg > 0x405c ? reg : reg - 4, &pll_lim);
	if (ret)
		return ret;

	clk = nouveau_calc_pll_mnp(dev, &pll_lim, clk, &pllvals);
	if (!clk)
		return -ERANGE;

	if (bios->execute) {
		still_alive();
		nouveau_hw_setpll(dev, reg, &pllvals);
	}

	return 0;
}

static int dcb_entry_idx_from_crtchead(struct drm_device *dev)
{
	struct drm_nouveau_private *dev_priv = dev->dev_private;
	struct nvbios *bios = &dev_priv->vbios;

	/*
	 * For the results of this function to be correct, CR44 must have been
	 * set (using bios_idxprt_wr to set crtchead), CR58 set for CR57 = 0,
	 * and the DCB table parsed, before the script calling the function is
	 * run.  run_digital_op_script is example of how to do such setup
	 */

	uint8_t dcb_entry = NVReadVgaCrtc5758(dev, bios->state.crtchead, 0);

	if (dcb_entry > bios->dcb.entries) {
		NV_ERROR(dev, "CR58 doesn't have a valid DCB entry currently "
				"(%02X)\n", dcb_entry);
		dcb_entry = 0x7f;	/* unused / invalid marker */
	}

	return dcb_entry;
}

static int
read_dcb_i2c_entry(struct drm_device *dev, int dcb_version, uint8_t *i2ctable, int index, struct dcb_i2c_entry *i2c)
{
	uint8_t dcb_i2c_ver = dcb_version, headerlen = 0, entry_len = 4;
	int i2c_entries = DCB_MAX_NUM_I2C_ENTRIES;
	int recordoffset = 0, rdofs = 1, wrofs = 0;
	uint8_t port_type = 0;

	if (!i2ctable)
		return -EINVAL;

	if (dcb_version >= 0x30) {
		if (i2ctable[0] != dcb_version) /* necessary? */
			NV_WARN(dev,
				"DCB I2C table version mismatch (%02X vs %02X)\n",
				i2ctable[0], dcb_version);
		dcb_i2c_ver = i2ctable[0];
		headerlen = i2ctable[1];
		if (i2ctable[2] <= DCB_MAX_NUM_I2C_ENTRIES)
			i2c_entries = i2ctable[2];
		else
			NV_WARN(dev,
				"DCB I2C table has more entries than indexable "
				"(%d entries, max %d)\n", i2ctable[2],
				DCB_MAX_NUM_I2C_ENTRIES);
		entry_len = i2ctable[3];
		/* [4] is i2c_default_indices, read in parse_dcb_table() */
	}
	/*
	 * It's your own fault if you call this function on a DCB 1.1 BIOS --
	 * the test below is for DCB 1.2
	 */
	if (dcb_version < 0x14) {
		recordoffset = 2;
		rdofs = 0;
		wrofs = 1;
	}

	if (index == 0xf)
		return 0;
	if (index >= i2c_entries) {
		NV_ERROR(dev, "DCB I2C index too big (%d >= %d)\n",
			 index, i2ctable[2]);
		return -ENOENT;
	}
	if (i2ctable[headerlen + entry_len * index + 3] == 0xff) {
		NV_ERROR(dev, "DCB I2C entry invalid\n");
		return -EINVAL;
	}

	if (dcb_i2c_ver >= 0x30) {
		port_type = i2ctable[headerlen + recordoffset + 3 + entry_len * index];

		/*
		 * Fixup for chips using same address offset for read and
		 * write.
		 */
		if (port_type == 4)	/* seen on C51 */
			rdofs = wrofs = 1;
		if (port_type >= 5)	/* G80+ */
			rdofs = wrofs = 0;
	}

	if (dcb_i2c_ver >= 0x40) {
		if (port_type != 5 && port_type != 6)
			NV_WARN(dev, "DCB I2C table has port type %d\n", port_type);

		i2c->entry = ROM32(i2ctable[headerlen + recordoffset + entry_len * index]);
	}

	i2c->port_type = port_type;
	i2c->read = i2ctable[headerlen + recordoffset + rdofs + entry_len * index];
	i2c->write = i2ctable[headerlen + recordoffset + wrofs + entry_len * index];

	return 0;
}

static struct nouveau_i2c_chan *
init_i2c_device_find(struct drm_device *dev, int i2c_index)
{
	struct drm_nouveau_private *dev_priv = dev->dev_private;
	struct dcb_table *dcb = &dev_priv->vbios.dcb;

	if (i2c_index == 0xff) {
		/* note: dcb_entry_idx_from_crtchead needs pre-script set-up */
		int idx = dcb_entry_idx_from_crtchead(dev), shift = 0;
		int default_indices = dcb->i2c_default_indices;

		if (idx != 0x7f && dcb->entry[idx].i2c_upper_default)
			shift = 4;

		i2c_index = (default_indices >> shift) & 0xf;
	}
	if (i2c_index == 0x80)	/* g80+ */
		i2c_index = dcb->i2c_default_indices & 0xf;
	else
	if (i2c_index == 0x81)
		i2c_index = (dcb->i2c_default_indices & 0xf0) >> 4;

	if (i2c_index >= DCB_MAX_NUM_I2C_ENTRIES) {
		NV_ERROR(dev, "invalid i2c_index 0x%x\n", i2c_index);
		return NULL;
	}

	/* Make sure i2c table entry has been parsed, it may not
	 * have been if this is a bus not referenced by a DCB encoder
	 */
	read_dcb_i2c_entry(dev, dcb->version, dcb->i2c_table,
			   i2c_index, &dcb->i2c[i2c_index]);

	return nouveau_i2c_find(dev, i2c_index);
}

static uint32_t
get_tmds_index_reg(struct drm_device *dev, uint8_t mlv)
{
	/*
	 * For mlv < 0x80, it is an index into a table of TMDS base addresses.
	 * For mlv == 0x80 use the "or" value of the dcb_entry indexed by
	 * CR58 for CR57 = 0 to index a table of offsets to the basic
	 * 0x6808b0 address.
	 * For mlv == 0x81 use the "or" value of the dcb_entry indexed by
	 * CR58 for CR57 = 0 to index a table of offsets to the basic
	 * 0x6808b0 address, and then flip the offset by 8.
	 */

	struct drm_nouveau_private *dev_priv = dev->dev_private;
	struct nvbios *bios = &dev_priv->vbios;
	const int pramdac_offset[13] = {
		0, 0, 0x8, 0, 0x2000, 0, 0, 0, 0x2008, 0, 0, 0, 0x2000 };
	const uint32_t pramdac_table[4] = {
		0x6808b0, 0x6808b8, 0x6828b0, 0x6828b8 };

	if (mlv >= 0x80) {
		int dcb_entry, dacoffset;

		/* note: dcb_entry_idx_from_crtchead needs pre-script set-up */
		dcb_entry = dcb_entry_idx_from_crtchead(dev);
		if (dcb_entry == 0x7f)
			return 0;
		dacoffset = pramdac_offset[bios->dcb.entry[dcb_entry].or];
		if (mlv == 0x81)
			dacoffset ^= 8;
		return 0x6808b0 + dacoffset;
	} else {
		if (mlv >= ARRAY_SIZE(pramdac_table)) {
			NV_ERROR(dev, "Magic Lookup Value too big (%02X)\n",
									mlv);
			return 0;
		}
		return pramdac_table[mlv];
	}
}

static int
init_io_restrict_prog(struct nvbios *bios, uint16_t offset,
		      struct init_exec *iexec)
{
	/*
	 * INIT_IO_RESTRICT_PROG   opcode: 0x32 ('2')
	 *
	 * offset      (8  bit): opcode
	 * offset + 1  (16 bit): CRTC port
	 * offset + 3  (8  bit): CRTC index
	 * offset + 4  (8  bit): mask
	 * offset + 5  (8  bit): shift
	 * offset + 6  (8  bit): count
	 * offset + 7  (32 bit): register
	 * offset + 11 (32 bit): configuration 1
	 * ...
	 *
	 * Starting at offset + 11 there are "count" 32 bit values.
	 * To find out which value to use read index "CRTC index" on "CRTC
	 * port", AND this value with "mask" and then bit shift right "shift"
	 * bits.  Read the appropriate value using this index and write to
	 * "register"
	 */

	uint16_t crtcport = ROM16(bios->data[offset + 1]);
	uint8_t crtcindex = bios->data[offset + 3];
	uint8_t mask = bios->data[offset + 4];
	uint8_t shift = bios->data[offset + 5];
	uint8_t count = bios->data[offset + 6];
	uint32_t reg = ROM32(bios->data[offset + 7]);
	uint8_t config;
	uint32_t configval;
	int len = 11 + count * 4;

	if (!iexec->execute)
		return len;

	BIOSLOG(bios, "0x%04X: Port: 0x%04X, Index: 0x%02X, Mask: 0x%02X, "
		      "Shift: 0x%02X, Count: 0x%02X, Reg: 0x%08X\n",
		offset, crtcport, crtcindex, mask, shift, count, reg);

	config = (bios_idxprt_rd(bios, crtcport, crtcindex) & mask) >> shift;
	if (config > count) {
		NV_ERROR(bios->dev,
			 "0x%04X: Config 0x%02X exceeds maximal bound 0x%02X\n",
			 offset, config, count);
		return len;
	}

	configval = ROM32(bios->data[offset + 11 + config * 4]);

	BIOSLOG(bios, "0x%04X: Writing config %02X\n", offset, config);

	bios_wr32(bios, reg, configval);

	return len;
}

static int
init_repeat(struct nvbios *bios, uint16_t offset, struct init_exec *iexec)
{
	/*
	 * INIT_REPEAT   opcode: 0x33 ('3')
	 *
	 * offset      (8 bit): opcode
	 * offset + 1  (8 bit): count
	 *
	 * Execute script following this opcode up to INIT_REPEAT_END
	 * "count" times
	 */

	uint8_t count = bios->data[offset + 1];
	uint8_t i;

	/* no iexec->execute check by design */

	BIOSLOG(bios, "0x%04X: Repeating following segment %d times\n",
		offset, count);

	iexec->repeat = true;

	/*
	 * count - 1, as the script block will execute once when we leave this
	 * opcode -- this is compatible with bios behaviour as:
	 * a) the block is always executed at least once, even if count == 0
	 * b) the bios interpreter skips to the op following INIT_END_REPEAT,
	 * while we don't
	 */
	for (i = 0; i < count - 1; i++)
		parse_init_table(bios, offset + 2, iexec);

	iexec->repeat = false;

	return 2;
}

static int
init_io_restrict_pll(struct nvbios *bios, uint16_t offset,
		     struct init_exec *iexec)
{
	/*
	 * INIT_IO_RESTRICT_PLL   opcode: 0x34 ('4')
	 *
	 * offset      (8  bit): opcode
	 * offset + 1  (16 bit): CRTC port
	 * offset + 3  (8  bit): CRTC index
	 * offset + 4  (8  bit): mask
	 * offset + 5  (8  bit): shift
	 * offset + 6  (8  bit): IO flag condition index
	 * offset + 7  (8  bit): count
	 * offset + 8  (32 bit): register
	 * offset + 12 (16 bit): frequency 1
	 * ...
	 *
	 * Starting at offset + 12 there are "count" 16 bit frequencies (10kHz).
	 * Set PLL register "register" to coefficients for frequency n,
	 * selected by reading index "CRTC index" of "CRTC port" ANDed with
	 * "mask" and shifted right by "shift".
	 *
	 * If "IO flag condition index" > 0, and condition met, double
	 * frequency before setting it.
	 */

	uint16_t crtcport = ROM16(bios->data[offset + 1]);
	uint8_t crtcindex = bios->data[offset + 3];
	uint8_t mask = bios->data[offset + 4];
	uint8_t shift = bios->data[offset + 5];
	int8_t io_flag_condition_idx = bios->data[offset + 6];
	uint8_t count = bios->data[offset + 7];
	uint32_t reg = ROM32(bios->data[offset + 8]);
	uint8_t config;
	uint16_t freq;
	int len = 12 + count * 2;

	if (!iexec->execute)
		return len;

	BIOSLOG(bios, "0x%04X: Port: 0x%04X, Index: 0x%02X, Mask: 0x%02X, "
		      "Shift: 0x%02X, IO Flag Condition: 0x%02X, "
		      "Count: 0x%02X, Reg: 0x%08X\n",
		offset, crtcport, crtcindex, mask, shift,
		io_flag_condition_idx, count, reg);

	config = (bios_idxprt_rd(bios, crtcport, crtcindex) & mask) >> shift;
	if (config > count) {
		NV_ERROR(bios->dev,
			 "0x%04X: Config 0x%02X exceeds maximal bound 0x%02X\n",
			 offset, config, count);
		return len;
	}

	freq = ROM16(bios->data[offset + 12 + config * 2]);

	if (io_flag_condition_idx > 0) {
		if (io_flag_condition_met(bios, offset, io_flag_condition_idx)) {
			BIOSLOG(bios, "0x%04X: Condition fulfilled -- "
				      "frequency doubled\n", offset);
			freq *= 2;
		} else
			BIOSLOG(bios, "0x%04X: Condition not fulfilled -- "
				      "frequency unchanged\n", offset);
	}

	BIOSLOG(bios, "0x%04X: Reg: 0x%08X, Config: 0x%02X, Freq: %d0kHz\n",
		offset, reg, config, freq);

	setPLL(bios, reg, freq * 10);

	return len;
}

static int
init_end_repeat(struct nvbios *bios, uint16_t offset, struct init_exec *iexec)
{
	/*
	 * INIT_END_REPEAT   opcode: 0x36 ('6')
	 *
	 * offset      (8 bit): opcode
	 *
	 * Marks the end of the block for INIT_REPEAT to repeat
	 */

	/* no iexec->execute check by design */

	/*
	 * iexec->repeat flag necessary to go past INIT_END_REPEAT opcode when
	 * we're not in repeat mode
	 */
	if (iexec->repeat)
		return 0;

	return 1;
}

static int
init_copy(struct nvbios *bios, uint16_t offset, struct init_exec *iexec)
{
	/*
	 * INIT_COPY   opcode: 0x37 ('7')
	 *
	 * offset      (8  bit): opcode
	 * offset + 1  (32 bit): register
	 * offset + 5  (8  bit): shift
	 * offset + 6  (8  bit): srcmask
	 * offset + 7  (16 bit): CRTC port
	 * offset + 9  (8 bit): CRTC index
	 * offset + 10  (8 bit): mask
	 *
	 * Read index "CRTC index" on "CRTC port", AND with "mask", OR with
	 * (REGVAL("register") >> "shift" & "srcmask") and write-back to CRTC
	 * port
	 */

	uint32_t reg = ROM32(bios->data[offset + 1]);
	uint8_t shift = bios->data[offset + 5];
	uint8_t srcmask = bios->data[offset + 6];
	uint16_t crtcport = ROM16(bios->data[offset + 7]);
	uint8_t crtcindex = bios->data[offset + 9];
	uint8_t mask = bios->data[offset + 10];
	uint32_t data;
	uint8_t crtcdata;

	if (!iexec->execute)
		return 11;

	BIOSLOG(bios, "0x%04X: Reg: 0x%08X, Shift: 0x%02X, SrcMask: 0x%02X, "
		      "Port: 0x%04X, Index: 0x%02X, Mask: 0x%02X\n",
		offset, reg, shift, srcmask, crtcport, crtcindex, mask);

	data = bios_rd32(bios, reg);

	if (shift < 0x80)
		data >>= shift;
	else
		data <<= (0x100 - shift);

	data &= srcmask;

	crtcdata  = bios_idxprt_rd(bios, crtcport, crtcindex) & mask;
	crtcdata |= (uint8_t)data;
	bios_idxprt_wr(bios, crtcport, crtcindex, crtcdata);

	return 11;
}

static int
init_not(struct nvbios *bios, uint16_t offset, struct init_exec *iexec)
{
	/*
	 * INIT_NOT   opcode: 0x38 ('8')
	 *
	 * offset      (8  bit): opcode
	 *
	 * Invert the current execute / no-execute condition (i.e. "else")
	 */
	if (iexec->execute)
		BIOSLOG(bios, "0x%04X: ------ Skipping following commands  ------\n", offset);
	else
		BIOSLOG(bios, "0x%04X: ------ Executing following commands ------\n", offset);

	iexec->execute = !iexec->execute;
	return 1;
}

static int
init_io_flag_condition(struct nvbios *bios, uint16_t offset,
		       struct init_exec *iexec)
{
	/*
	 * INIT_IO_FLAG_CONDITION   opcode: 0x39 ('9')
	 *
	 * offset      (8 bit): opcode
	 * offset + 1  (8 bit): condition number
	 *
	 * Check condition "condition number" in the IO flag condition table.
	 * If condition not met skip subsequent opcodes until condition is
	 * inverted (INIT_NOT), or we hit INIT_RESUME
	 */

	uint8_t cond = bios->data[offset + 1];

	if (!iexec->execute)
		return 2;

	if (io_flag_condition_met(bios, offset, cond))
		BIOSLOG(bios, "0x%04X: Condition fulfilled -- continuing to execute\n", offset);
	else {
		BIOSLOG(bios, "0x%04X: Condition not fulfilled -- skipping following commands\n", offset);
		iexec->execute = false;
	}

	return 2;
}

static int
init_dp_condition(struct nvbios *bios, uint16_t offset, struct init_exec *iexec)
{
	/*
	 * INIT_DP_CONDITION   opcode: 0x3A ('')
	 *
	 * offset      (8 bit): opcode
	 * offset + 1  (8 bit): "sub" opcode
	 * offset + 2  (8 bit): unknown
	 *
	 */

	struct bit_displayport_encoder_table *dpe = NULL;
	struct dcb_entry *dcb = bios->display.output;
	struct drm_device *dev = bios->dev;
	uint8_t cond = bios->data[offset + 1];
	int dummy;

	BIOSLOG(bios, "0x%04X: subop 0x%02X\n", offset, cond);

	if (!iexec->execute)
		return 3;

	dpe = nouveau_bios_dp_table(dev, dcb, &dummy);
	if (!dpe) {
		NV_ERROR(dev, "0x%04X: INIT_3A: no encoder table!!\n", offset);
		return 3;
	}

	switch (cond) {
	case 0:
	{
		struct dcb_connector_table_entry *ent =
			&bios->dcb.connector.entry[dcb->connector];

		if (ent->type != DCB_CONNECTOR_eDP)
			iexec->execute = false;
	}
		break;
	case 1:
	case 2:
		if (!(dpe->unknown & cond))
			iexec->execute = false;
		break;
	case 5:
	{
		struct nouveau_i2c_chan *auxch;
		int ret;

		auxch = nouveau_i2c_find(dev, bios->display.output->i2c_index);
		if (!auxch) {
			NV_ERROR(dev, "0x%04X: couldn't get auxch\n", offset);
			return 3;
		}

		ret = nouveau_dp_auxch(auxch, 9, 0xd, &cond, 1);
		if (ret) {
			NV_ERROR(dev, "0x%04X: auxch rd fail: %d\n", offset, ret);
			return 3;
		}

		if (cond & 1)
			iexec->execute = false;
	}
		break;
	default:
		NV_WARN(dev, "0x%04X: unknown INIT_3A op: %d\n", offset, cond);
		break;
	}

	if (iexec->execute)
		BIOSLOG(bios, "0x%04X: continuing to execute\n", offset);
	else
		BIOSLOG(bios, "0x%04X: skipping following commands\n", offset);

	return 3;
}

static int
init_op_3b(struct nvbios *bios, uint16_t offset, struct init_exec *iexec)
{
	/*
	 * INIT_3B   opcode: 0x3B ('')
	 *
	 * offset      (8 bit): opcode
	 * offset + 1  (8 bit): crtc index
	 *
	 */

	uint8_t or = ffs(bios->display.output->or) - 1;
	uint8_t index = bios->data[offset + 1];
	uint8_t data;

	if (!iexec->execute)
		return 2;

	data = bios_idxprt_rd(bios, 0x3d4, index);
	bios_idxprt_wr(bios, 0x3d4, index, data & ~(1 << or));
	return 2;
}

static int
init_op_3c(struct nvbios *bios, uint16_t offset, struct init_exec *iexec)
{
	/*
	 * INIT_3C   opcode: 0x3C ('')
	 *
	 * offset      (8 bit): opcode
	 * offset + 1  (8 bit): crtc index
	 *
	 */

	uint8_t or = ffs(bios->display.output->or) - 1;
	uint8_t index = bios->data[offset + 1];
	uint8_t data;

	if (!iexec->execute)
		return 2;

	data = bios_idxprt_rd(bios, 0x3d4, index);
	bios_idxprt_wr(bios, 0x3d4, index, data | (1 << or));
	return 2;
}

static int
init_idx_addr_latched(struct nvbios *bios, uint16_t offset,
		      struct init_exec *iexec)
{
	/*
	 * INIT_INDEX_ADDRESS_LATCHED   opcode: 0x49 ('I')
	 *
	 * offset      (8  bit): opcode
	 * offset + 1  (32 bit): control register
	 * offset + 5  (32 bit): data register
	 * offset + 9  (32 bit): mask
	 * offset + 13 (32 bit): data
	 * offset + 17 (8  bit): count
	 * offset + 18 (8  bit): address 1
	 * offset + 19 (8  bit): data 1
	 * ...
	 *
	 * For each of "count" address and data pairs, write "data n" to
	 * "data register", read the current value of "control register",
	 * and write it back once ANDed with "mask", ORed with "data",
	 * and ORed with "address n"
	 */

	uint32_t controlreg = ROM32(bios->data[offset + 1]);
	uint32_t datareg = ROM32(bios->data[offset + 5]);
	uint32_t mask = ROM32(bios->data[offset + 9]);
	uint32_t data = ROM32(bios->data[offset + 13]);
	uint8_t count = bios->data[offset + 17];
	int len = 18 + count * 2;
	uint32_t value;
	int i;

	if (!iexec->execute)
		return len;

	BIOSLOG(bios, "0x%04X: ControlReg: 0x%08X, DataReg: 0x%08X, "
		      "Mask: 0x%08X, Data: 0x%08X, Count: 0x%02X\n",
		offset, controlreg, datareg, mask, data, count);

	for (i = 0; i < count; i++) {
		uint8_t instaddress = bios->data[offset + 18 + i * 2];
		uint8_t instdata = bios->data[offset + 19 + i * 2];

		BIOSLOG(bios, "0x%04X: Address: 0x%02X, Data: 0x%02X\n",
			offset, instaddress, instdata);

		bios_wr32(bios, datareg, instdata);
		value  = bios_rd32(bios, controlreg) & mask;
		value |= data;
		value |= instaddress;
		bios_wr32(bios, controlreg, value);
	}

	return len;
}

static int
init_io_restrict_pll2(struct nvbios *bios, uint16_t offset,
		      struct init_exec *iexec)
{
	/*
	 * INIT_IO_RESTRICT_PLL2   opcode: 0x4A ('J')
	 *
	 * offset      (8  bit): opcode
	 * offset + 1  (16 bit): CRTC port
	 * offset + 3  (8  bit): CRTC index
	 * offset + 4  (8  bit): mask
	 * offset + 5  (8  bit): shift
	 * offset + 6  (8  bit): count
	 * offset + 7  (32 bit): register
	 * offset + 11 (32 bit): frequency 1
	 * ...
	 *
	 * Starting at offset + 11 there are "count" 32 bit frequencies (kHz).
	 * Set PLL register "register" to coefficients for frequency n,
	 * selected by reading index "CRTC index" of "CRTC port" ANDed with
	 * "mask" and shifted right by "shift".
	 */

	uint16_t crtcport = ROM16(bios->data[offset + 1]);
	uint8_t crtcindex = bios->data[offset + 3];
	uint8_t mask = bios->data[offset + 4];
	uint8_t shift = bios->data[offset + 5];
	uint8_t count = bios->data[offset + 6];
	uint32_t reg = ROM32(bios->data[offset + 7]);
	int len = 11 + count * 4;
	uint8_t config;
	uint32_t freq;

	if (!iexec->execute)
		return len;

	BIOSLOG(bios, "0x%04X: Port: 0x%04X, Index: 0x%02X, Mask: 0x%02X, "
		      "Shift: 0x%02X, Count: 0x%02X, Reg: 0x%08X\n",
		offset, crtcport, crtcindex, mask, shift, count, reg);

	if (!reg)
		return len;

	config = (bios_idxprt_rd(bios, crtcport, crtcindex) & mask) >> shift;
	if (config > count) {
		NV_ERROR(bios->dev,
			 "0x%04X: Config 0x%02X exceeds maximal bound 0x%02X\n",
			 offset, config, count);
		return len;
	}

	freq = ROM32(bios->data[offset + 11 + config * 4]);

	BIOSLOG(bios, "0x%04X: Reg: 0x%08X, Config: 0x%02X, Freq: %dkHz\n",
		offset, reg, config, freq);

	setPLL(bios, reg, freq);

	return len;
}

static int
init_pll2(struct nvbios *bios, uint16_t offset, struct init_exec *iexec)
{
	/*
	 * INIT_PLL2   opcode: 0x4B ('K')
	 *
	 * offset      (8  bit): opcode
	 * offset + 1  (32 bit): register
	 * offset + 5  (32 bit): freq
	 *
	 * Set PLL register "register" to coefficients for frequency "freq"
	 */

	uint32_t reg = ROM32(bios->data[offset + 1]);
	uint32_t freq = ROM32(bios->data[offset + 5]);

	if (!iexec->execute)
		return 9;

	BIOSLOG(bios, "0x%04X: Reg: 0x%04X, Freq: %dkHz\n",
		offset, reg, freq);

	setPLL(bios, reg, freq);
	return 9;
}

static int
init_i2c_byte(struct nvbios *bios, uint16_t offset, struct init_exec *iexec)
{
	/*
	 * INIT_I2C_BYTE   opcode: 0x4C ('L')
	 *
	 * offset      (8 bit): opcode
	 * offset + 1  (8 bit): DCB I2C table entry index
	 * offset + 2  (8 bit): I2C slave address
	 * offset + 3  (8 bit): count
	 * offset + 4  (8 bit): I2C register 1
	 * offset + 5  (8 bit): mask 1
	 * offset + 6  (8 bit): data 1
	 * ...
	 *
	 * For each of "count" registers given by "I2C register n" on the device
	 * addressed by "I2C slave address" on the I2C bus given by
	 * "DCB I2C table entry index", read the register, AND the result with
	 * "mask n" and OR it with "data n" before writing it back to the device
	 */

	struct drm_device *dev = bios->dev;
	uint8_t i2c_index = bios->data[offset + 1];
	uint8_t i2c_address = bios->data[offset + 2] >> 1;
	uint8_t count = bios->data[offset + 3];
	struct nouveau_i2c_chan *chan;
	int len = 4 + count * 3;
	int ret, i;

	if (!iexec->execute)
		return len;

	BIOSLOG(bios, "0x%04X: DCBI2CIndex: 0x%02X, I2CAddress: 0x%02X, "
		      "Count: 0x%02X\n",
		offset, i2c_index, i2c_address, count);

	chan = init_i2c_device_find(dev, i2c_index);
	if (!chan) {
		NV_ERROR(dev, "0x%04X: i2c bus not found\n", offset);
		return len;
	}

	for (i = 0; i < count; i++) {
		uint8_t reg = bios->data[offset + 4 + i * 3];
		uint8_t mask = bios->data[offset + 5 + i * 3];
		uint8_t data = bios->data[offset + 6 + i * 3];
		union i2c_smbus_data val;

		ret = i2c_smbus_xfer(&chan->adapter, i2c_address, 0,
				     I2C_SMBUS_READ, reg,
				     I2C_SMBUS_BYTE_DATA, &val);
		if (ret < 0) {
			NV_ERROR(dev, "0x%04X: i2c rd fail: %d\n", offset, ret);
			return len;
		}

		BIOSLOG(bios, "0x%04X: I2CReg: 0x%02X, Value: 0x%02X, "
			      "Mask: 0x%02X, Data: 0x%02X\n",
			offset, reg, val.byte, mask, data);

		if (!bios->execute)
			continue;

		val.byte &= mask;
		val.byte |= data;
		ret = i2c_smbus_xfer(&chan->adapter, i2c_address, 0,
				     I2C_SMBUS_WRITE, reg,
				     I2C_SMBUS_BYTE_DATA, &val);
		if (ret < 0) {
			NV_ERROR(dev, "0x%04X: i2c wr fail: %d\n", offset, ret);
			return len;
		}
	}

	return len;
}

static int
init_zm_i2c_byte(struct nvbios *bios, uint16_t offset, struct init_exec *iexec)
{
	/*
	 * INIT_ZM_I2C_BYTE   opcode: 0x4D ('M')
	 *
	 * offset      (8 bit): opcode
	 * offset + 1  (8 bit): DCB I2C table entry index
	 * offset + 2  (8 bit): I2C slave address
	 * offset + 3  (8 bit): count
	 * offset + 4  (8 bit): I2C register 1
	 * offset + 5  (8 bit): data 1
	 * ...
	 *
	 * For each of "count" registers given by "I2C register n" on the device
	 * addressed by "I2C slave address" on the I2C bus given by
	 * "DCB I2C table entry index", set the register to "data n"
	 */

	struct drm_device *dev = bios->dev;
	uint8_t i2c_index = bios->data[offset + 1];
	uint8_t i2c_address = bios->data[offset + 2] >> 1;
	uint8_t count = bios->data[offset + 3];
	struct nouveau_i2c_chan *chan;
	int len = 4 + count * 2;
	int ret, i;

	if (!iexec->execute)
		return len;

	BIOSLOG(bios, "0x%04X: DCBI2CIndex: 0x%02X, I2CAddress: 0x%02X, "
		      "Count: 0x%02X\n",
		offset, i2c_index, i2c_address, count);

	chan = init_i2c_device_find(dev, i2c_index);
	if (!chan) {
		NV_ERROR(dev, "0x%04X: i2c bus not found\n", offset);
		return len;
	}

	for (i = 0; i < count; i++) {
		uint8_t reg = bios->data[offset + 4 + i * 2];
		union i2c_smbus_data val;

		val.byte = bios->data[offset + 5 + i * 2];

		BIOSLOG(bios, "0x%04X: I2CReg: 0x%02X, Data: 0x%02X\n",
			offset, reg, val.byte);

		if (!bios->execute)
			continue;

		ret = i2c_smbus_xfer(&chan->adapter, i2c_address, 0,
				     I2C_SMBUS_WRITE, reg,
				     I2C_SMBUS_BYTE_DATA, &val);
		if (ret < 0) {
			NV_ERROR(dev, "0x%04X: i2c wr fail: %d\n", offset, ret);
			return len;
		}
	}

	return len;
}

static int
init_zm_i2c(struct nvbios *bios, uint16_t offset, struct init_exec *iexec)
{
	/*
	 * INIT_ZM_I2C   opcode: 0x4E ('N')
	 *
	 * offset      (8 bit): opcode
	 * offset + 1  (8 bit): DCB I2C table entry index
	 * offset + 2  (8 bit): I2C slave address
	 * offset + 3  (8 bit): count
	 * offset + 4  (8 bit): data 1
	 * ...
	 *
	 * Send "count" bytes ("data n") to the device addressed by "I2C slave
	 * address" on the I2C bus given by "DCB I2C table entry index"
	 */

	struct drm_device *dev = bios->dev;
	uint8_t i2c_index = bios->data[offset + 1];
	uint8_t i2c_address = bios->data[offset + 2] >> 1;
	uint8_t count = bios->data[offset + 3];
	int len = 4 + count;
	struct nouveau_i2c_chan *chan;
	struct i2c_msg msg;
	uint8_t data[256];
	int ret, i;

	if (!iexec->execute)
		return len;

	BIOSLOG(bios, "0x%04X: DCBI2CIndex: 0x%02X, I2CAddress: 0x%02X, "
		      "Count: 0x%02X\n",
		offset, i2c_index, i2c_address, count);

	chan = init_i2c_device_find(dev, i2c_index);
	if (!chan) {
		NV_ERROR(dev, "0x%04X: i2c bus not found\n", offset);
		return len;
	}

	for (i = 0; i < count; i++) {
		data[i] = bios->data[offset + 4 + i];

		BIOSLOG(bios, "0x%04X: Data: 0x%02X\n", offset, data[i]);
	}

	if (bios->execute) {
		msg.addr = i2c_address;
		msg.flags = 0;
		msg.len = count;
		msg.buf = data;
		ret = i2c_transfer(&chan->adapter, &msg, 1);
		if (ret != 1) {
			NV_ERROR(dev, "0x%04X: i2c wr fail: %d\n", offset, ret);
			return len;
		}
	}

	return len;
}

static int
init_tmds(struct nvbios *bios, uint16_t offset, struct init_exec *iexec)
{
	/*
	 * INIT_TMDS   opcode: 0x4F ('O')	(non-canon name)
	 *
	 * offset      (8 bit): opcode
	 * offset + 1  (8 bit): magic lookup value
	 * offset + 2  (8 bit): TMDS address
	 * offset + 3  (8 bit): mask
	 * offset + 4  (8 bit): data
	 *
	 * Read the data reg for TMDS address "TMDS address", AND it with mask
	 * and OR it with data, then write it back
	 * "magic lookup value" determines which TMDS base address register is
	 * used -- see get_tmds_index_reg()
	 */

	struct drm_device *dev = bios->dev;
	uint8_t mlv = bios->data[offset + 1];
	uint32_t tmdsaddr = bios->data[offset + 2];
	uint8_t mask = bios->data[offset + 3];
	uint8_t data = bios->data[offset + 4];
	uint32_t reg, value;

	if (!iexec->execute)
		return 5;

	BIOSLOG(bios, "0x%04X: MagicLookupValue: 0x%02X, TMDSAddr: 0x%02X, "
		      "Mask: 0x%02X, Data: 0x%02X\n",
		offset, mlv, tmdsaddr, mask, data);

	reg = get_tmds_index_reg(bios->dev, mlv);
	if (!reg) {
		NV_ERROR(dev, "0x%04X: no tmds_index_reg\n", offset);
		return 5;
	}

	bios_wr32(bios, reg,
		  tmdsaddr | NV_PRAMDAC_FP_TMDS_CONTROL_WRITE_DISABLE);
	value = (bios_rd32(bios, reg + 4) & mask) | data;
	bios_wr32(bios, reg + 4, value);
	bios_wr32(bios, reg, tmdsaddr);

	return 5;
}

static int
init_zm_tmds_group(struct nvbios *bios, uint16_t offset,
		   struct init_exec *iexec)
{
	/*
	 * INIT_ZM_TMDS_GROUP   opcode: 0x50 ('P')	(non-canon name)
	 *
	 * offset      (8 bit): opcode
	 * offset + 1  (8 bit): magic lookup value
	 * offset + 2  (8 bit): count
	 * offset + 3  (8 bit): addr 1
	 * offset + 4  (8 bit): data 1
	 * ...
	 *
	 * For each of "count" TMDS address and data pairs write "data n" to
	 * "addr n".  "magic lookup value" determines which TMDS base address
	 * register is used -- see get_tmds_index_reg()
	 */

	struct drm_device *dev = bios->dev;
	uint8_t mlv = bios->data[offset + 1];
	uint8_t count = bios->data[offset + 2];
	int len = 3 + count * 2;
	uint32_t reg;
	int i;

	if (!iexec->execute)
		return len;

	BIOSLOG(bios, "0x%04X: MagicLookupValue: 0x%02X, Count: 0x%02X\n",
		offset, mlv, count);

	reg = get_tmds_index_reg(bios->dev, mlv);
	if (!reg) {
		NV_ERROR(dev, "0x%04X: no tmds_index_reg\n", offset);
		return len;
	}

	for (i = 0; i < count; i++) {
		uint8_t tmdsaddr = bios->data[offset + 3 + i * 2];
		uint8_t tmdsdata = bios->data[offset + 4 + i * 2];

		bios_wr32(bios, reg + 4, tmdsdata);
		bios_wr32(bios, reg, tmdsaddr);
	}

	return len;
}

static int
init_cr_idx_adr_latch(struct nvbios *bios, uint16_t offset,
		      struct init_exec *iexec)
{
	/*
	 * INIT_CR_INDEX_ADDRESS_LATCHED   opcode: 0x51 ('Q')
	 *
	 * offset      (8 bit): opcode
	 * offset + 1  (8 bit): CRTC index1
	 * offset + 2  (8 bit): CRTC index2
	 * offset + 3  (8 bit): baseaddr
	 * offset + 4  (8 bit): count
	 * offset + 5  (8 bit): data 1
	 * ...
	 *
	 * For each of "count" address and data pairs, write "baseaddr + n" to
	 * "CRTC index1" and "data n" to "CRTC index2"
	 * Once complete, restore initial value read from "CRTC index1"
	 */
	uint8_t crtcindex1 = bios->data[offset + 1];
	uint8_t crtcindex2 = bios->data[offset + 2];
	uint8_t baseaddr = bios->data[offset + 3];
	uint8_t count = bios->data[offset + 4];
	int len = 5 + count;
	uint8_t oldaddr, data;
	int i;

	if (!iexec->execute)
		return len;

	BIOSLOG(bios, "0x%04X: Index1: 0x%02X, Index2: 0x%02X, "
		      "BaseAddr: 0x%02X, Count: 0x%02X\n",
		offset, crtcindex1, crtcindex2, baseaddr, count);

	oldaddr = bios_idxprt_rd(bios, NV_CIO_CRX__COLOR, crtcindex1);

	for (i = 0; i < count; i++) {
		bios_idxprt_wr(bios, NV_CIO_CRX__COLOR, crtcindex1,
				     baseaddr + i);
		data = bios->data[offset + 5 + i];
		bios_idxprt_wr(bios, NV_CIO_CRX__COLOR, crtcindex2, data);
	}

	bios_idxprt_wr(bios, NV_CIO_CRX__COLOR, crtcindex1, oldaddr);

	return len;
}

static int
init_cr(struct nvbios *bios, uint16_t offset, struct init_exec *iexec)
{
	/*
	 * INIT_CR   opcode: 0x52 ('R')
	 *
	 * offset      (8  bit): opcode
	 * offset + 1  (8  bit): CRTC index
	 * offset + 2  (8  bit): mask
	 * offset + 3  (8  bit): data
	 *
	 * Assign the value of at "CRTC index" ANDed with mask and ORed with
	 * data back to "CRTC index"
	 */

	uint8_t crtcindex = bios->data[offset + 1];
	uint8_t mask = bios->data[offset + 2];
	uint8_t data = bios->data[offset + 3];
	uint8_t value;

	if (!iexec->execute)
		return 4;

	BIOSLOG(bios, "0x%04X: Index: 0x%02X, Mask: 0x%02X, Data: 0x%02X\n",
		offset, crtcindex, mask, data);

	value  = bios_idxprt_rd(bios, NV_CIO_CRX__COLOR, crtcindex) & mask;
	value |= data;
	bios_idxprt_wr(bios, NV_CIO_CRX__COLOR, crtcindex, value);

	return 4;
}

static int
init_zm_cr(struct nvbios *bios, uint16_t offset, struct init_exec *iexec)
{
	/*
	 * INIT_ZM_CR   opcode: 0x53 ('S')
	 *
	 * offset      (8 bit): opcode
	 * offset + 1  (8 bit): CRTC index
	 * offset + 2  (8 bit): value
	 *
	 * Assign "value" to CRTC register with index "CRTC index".
	 */

	uint8_t crtcindex = ROM32(bios->data[offset + 1]);
	uint8_t data = bios->data[offset + 2];

	if (!iexec->execute)
		return 3;

	bios_idxprt_wr(bios, NV_CIO_CRX__COLOR, crtcindex, data);

	return 3;
}

static int
init_zm_cr_group(struct nvbios *bios, uint16_t offset, struct init_exec *iexec)
{
	/*
	 * INIT_ZM_CR_GROUP   opcode: 0x54 ('T')
	 *
	 * offset      (8 bit): opcode
	 * offset + 1  (8 bit): count
	 * offset + 2  (8 bit): CRTC index 1
	 * offset + 3  (8 bit): value 1
	 * ...
	 *
	 * For "count", assign "value n" to CRTC register with index
	 * "CRTC index n".
	 */

	uint8_t count = bios->data[offset + 1];
	int len = 2 + count * 2;
	int i;

	if (!iexec->execute)
		return len;

	for (i = 0; i < count; i++)
		init_zm_cr(bios, offset + 2 + 2 * i - 1, iexec);

	return len;
}

static int
init_condition_time(struct nvbios *bios, uint16_t offset,
		    struct init_exec *iexec)
{
	/*
	 * INIT_CONDITION_TIME   opcode: 0x56 ('V')
	 *
	 * offset      (8 bit): opcode
	 * offset + 1  (8 bit): condition number
	 * offset + 2  (8 bit): retries / 50
	 *
	 * Check condition "condition number" in the condition table.
	 * Bios code then sleeps for 2ms if the condition is not met, and
	 * repeats up to "retries" times, but on one C51 this has proved
	 * insufficient.  In mmiotraces the driver sleeps for 20ms, so we do
	 * this, and bail after "retries" times, or 2s, whichever is less.
	 * If still not met after retries, clear execution flag for this table.
	 */

	uint8_t cond = bios->data[offset + 1];
	uint16_t retries = bios->data[offset + 2] * 50;
	unsigned cnt;

	if (!iexec->execute)
		return 3;

	if (retries > 100)
		retries = 100;

	BIOSLOG(bios, "0x%04X: Condition: 0x%02X, Retries: 0x%02X\n",
		offset, cond, retries);

	if (!bios->execute) /* avoid 2s delays when "faking" execution */
		retries = 1;

	for (cnt = 0; cnt < retries; cnt++) {
		if (bios_condition_met(bios, offset, cond)) {
			BIOSLOG(bios, "0x%04X: Condition met, continuing\n",
								offset);
			break;
		} else {
			BIOSLOG(bios, "0x%04X: "
				"Condition not met, sleeping for 20ms\n",
								offset);
			msleep(20);
		}
	}

	if (!bios_condition_met(bios, offset, cond)) {
		NV_WARN(bios->dev,
			"0x%04X: Condition still not met after %dms, "
			"skipping following opcodes\n", offset, 20 * retries);
		iexec->execute = false;
	}

	return 3;
}

static int
init_zm_reg_sequence(struct nvbios *bios, uint16_t offset,
		     struct init_exec *iexec)
{
	/*
	 * INIT_ZM_REG_SEQUENCE   opcode: 0x58 ('X')
	 *
	 * offset      (8  bit): opcode
	 * offset + 1  (32 bit): base register
	 * offset + 5  (8  bit): count
	 * offset + 6  (32 bit): value 1
	 * ...
	 *
	 * Starting at offset + 6 there are "count" 32 bit values.
	 * For "count" iterations set "base register" + 4 * current_iteration
	 * to "value current_iteration"
	 */

	uint32_t basereg = ROM32(bios->data[offset + 1]);
	uint32_t count = bios->data[offset + 5];
	int len = 6 + count * 4;
	int i;

	if (!iexec->execute)
		return len;

	BIOSLOG(bios, "0x%04X: BaseReg: 0x%08X, Count: 0x%02X\n",
		offset, basereg, count);

	for (i = 0; i < count; i++) {
		uint32_t reg = basereg + i * 4;
		uint32_t data = ROM32(bios->data[offset + 6 + i * 4]);

		bios_wr32(bios, reg, data);
	}

	return len;
}

static int
init_sub_direct(struct nvbios *bios, uint16_t offset, struct init_exec *iexec)
{
	/*
	 * INIT_SUB_DIRECT   opcode: 0x5B ('[')
	 *
	 * offset      (8  bit): opcode
	 * offset + 1  (16 bit): subroutine offset (in bios)
	 *
	 * Calls a subroutine that will execute commands until INIT_DONE
	 * is found.
	 */

	uint16_t sub_offset = ROM16(bios->data[offset + 1]);

	if (!iexec->execute)
		return 3;

	BIOSLOG(bios, "0x%04X: Executing subroutine at 0x%04X\n",
		offset, sub_offset);

	parse_init_table(bios, sub_offset, iexec);

	BIOSLOG(bios, "0x%04X: End of 0x%04X subroutine\n", offset, sub_offset);

	return 3;
}

static int
init_copy_nv_reg(struct nvbios *bios, uint16_t offset, struct init_exec *iexec)
{
	/*
	 * INIT_COPY_NV_REG   opcode: 0x5F ('_')
	 *
	 * offset      (8  bit): opcode
	 * offset + 1  (32 bit): src reg
	 * offset + 5  (8  bit): shift
	 * offset + 6  (32 bit): src mask
	 * offset + 10 (32 bit): xor
	 * offset + 14 (32 bit): dst reg
	 * offset + 18 (32 bit): dst mask
	 *
	 * Shift REGVAL("src reg") right by (signed) "shift", AND result with
	 * "src mask", then XOR with "xor". Write this OR'd with
	 * (REGVAL("dst reg") AND'd with "dst mask") to "dst reg"
	 */

	uint32_t srcreg = *((uint32_t *)(&bios->data[offset + 1]));
	uint8_t shift = bios->data[offset + 5];
	uint32_t srcmask = *((uint32_t *)(&bios->data[offset + 6]));
	uint32_t xor = *((uint32_t *)(&bios->data[offset + 10]));
	uint32_t dstreg = *((uint32_t *)(&bios->data[offset + 14]));
	uint32_t dstmask = *((uint32_t *)(&bios->data[offset + 18]));
	uint32_t srcvalue, dstvalue;

	if (!iexec->execute)
		return 22;

	BIOSLOG(bios, "0x%04X: SrcReg: 0x%08X, Shift: 0x%02X, SrcMask: 0x%08X, "
		      "Xor: 0x%08X, DstReg: 0x%08X, DstMask: 0x%08X\n",
		offset, srcreg, shift, srcmask, xor, dstreg, dstmask);

	srcvalue = bios_rd32(bios, srcreg);

	if (shift < 0x80)
		srcvalue >>= shift;
	else
		srcvalue <<= (0x100 - shift);

	srcvalue = (srcvalue & srcmask) ^ xor;

	dstvalue = bios_rd32(bios, dstreg) & dstmask;

	bios_wr32(bios, dstreg, dstvalue | srcvalue);

	return 22;
}

static int
init_zm_index_io(struct nvbios *bios, uint16_t offset, struct init_exec *iexec)
{
	/*
	 * INIT_ZM_INDEX_IO   opcode: 0x62 ('b')
	 *
	 * offset      (8  bit): opcode
	 * offset + 1  (16 bit): CRTC port
	 * offset + 3  (8  bit): CRTC index
	 * offset + 4  (8  bit): data
	 *
	 * Write "data" to index "CRTC index" of "CRTC port"
	 */
	uint16_t crtcport = ROM16(bios->data[offset + 1]);
	uint8_t crtcindex = bios->data[offset + 3];
	uint8_t data = bios->data[offset + 4];

	if (!iexec->execute)
		return 5;

	bios_idxprt_wr(bios, crtcport, crtcindex, data);

	return 5;
}

static inline void
bios_md32(struct nvbios *bios, uint32_t reg,
	  uint32_t mask, uint32_t val)
{
	bios_wr32(bios, reg, (bios_rd32(bios, reg) & ~mask) | val);
}

static uint32_t
peek_fb(struct drm_device *dev, struct io_mapping *fb,
	uint32_t off)
{
	uint32_t val = 0;

	if (off < pci_resource_len(dev->pdev, 1)) {
		uint32_t __iomem *p = io_mapping_map_atomic_wc(fb, off);

		val = ioread32(p);

		io_mapping_unmap_atomic(p);
	}

	return val;
}

static void
poke_fb(struct drm_device *dev, struct io_mapping *fb,
	uint32_t off, uint32_t val)
{
	if (off < pci_resource_len(dev->pdev, 1)) {
		uint32_t __iomem *p = io_mapping_map_atomic_wc(fb, off);

		iowrite32(val, p);
		wmb();

		io_mapping_unmap_atomic(p);
	}
}

static inline bool
read_back_fb(struct drm_device *dev, struct io_mapping *fb,
	     uint32_t off, uint32_t val)
{
	poke_fb(dev, fb, off, val);
	return val == peek_fb(dev, fb, off);
}

static int
nv04_init_compute_mem(struct nvbios *bios)
{
	struct drm_device *dev = bios->dev;
	uint32_t patt = 0xdeadbeef;
	struct io_mapping *fb;
	int i;

	/* Map the framebuffer aperture */
	fb = io_mapping_create_wc(pci_resource_start(dev->pdev, 1),
				  pci_resource_len(dev->pdev, 1));
	if (!fb)
		return -ENOMEM;

	/* Sequencer and refresh off */
	NVWriteVgaSeq(dev, 0, 1, NVReadVgaSeq(dev, 0, 1) | 0x20);
	bios_md32(bios, NV04_PFB_DEBUG_0, 0, NV04_PFB_DEBUG_0_REFRESH_OFF);

	bios_md32(bios, NV04_PFB_BOOT_0, ~0,
		  NV04_PFB_BOOT_0_RAM_AMOUNT_16MB |
		  NV04_PFB_BOOT_0_RAM_WIDTH_128 |
		  NV04_PFB_BOOT_0_RAM_TYPE_SGRAM_16MBIT);

	for (i = 0; i < 4; i++)
		poke_fb(dev, fb, 4 * i, patt);

	poke_fb(dev, fb, 0x400000, patt + 1);

	if (peek_fb(dev, fb, 0) == patt + 1) {
		bios_md32(bios, NV04_PFB_BOOT_0, NV04_PFB_BOOT_0_RAM_TYPE,
			  NV04_PFB_BOOT_0_RAM_TYPE_SDRAM_16MBIT);
		bios_md32(bios, NV04_PFB_DEBUG_0,
			  NV04_PFB_DEBUG_0_REFRESH_OFF, 0);

		for (i = 0; i < 4; i++)
			poke_fb(dev, fb, 4 * i, patt);

		if ((peek_fb(dev, fb, 0xc) & 0xffff) != (patt & 0xffff))
			bios_md32(bios, NV04_PFB_BOOT_0,
				  NV04_PFB_BOOT_0_RAM_WIDTH_128 |
				  NV04_PFB_BOOT_0_RAM_AMOUNT,
				  NV04_PFB_BOOT_0_RAM_AMOUNT_8MB);

	} else if ((peek_fb(dev, fb, 0xc) & 0xffff0000) !=
		   (patt & 0xffff0000)) {
		bios_md32(bios, NV04_PFB_BOOT_0,
			  NV04_PFB_BOOT_0_RAM_WIDTH_128 |
			  NV04_PFB_BOOT_0_RAM_AMOUNT,
			  NV04_PFB_BOOT_0_RAM_AMOUNT_4MB);

	} else if (peek_fb(dev, fb, 0) == patt) {
		if (read_back_fb(dev, fb, 0x800000, patt))
			bios_md32(bios, NV04_PFB_BOOT_0,
				  NV04_PFB_BOOT_0_RAM_AMOUNT,
				  NV04_PFB_BOOT_0_RAM_AMOUNT_8MB);
		else
			bios_md32(bios, NV04_PFB_BOOT_0,
				  NV04_PFB_BOOT_0_RAM_AMOUNT,
				  NV04_PFB_BOOT_0_RAM_AMOUNT_4MB);

		bios_md32(bios, NV04_PFB_BOOT_0, NV04_PFB_BOOT_0_RAM_TYPE,
			  NV04_PFB_BOOT_0_RAM_TYPE_SGRAM_8MBIT);

	} else if (!read_back_fb(dev, fb, 0x800000, patt)) {
		bios_md32(bios, NV04_PFB_BOOT_0, NV04_PFB_BOOT_0_RAM_AMOUNT,
			  NV04_PFB_BOOT_0_RAM_AMOUNT_8MB);

	}

	/* Refresh on, sequencer on */
	bios_md32(bios, NV04_PFB_DEBUG_0, NV04_PFB_DEBUG_0_REFRESH_OFF, 0);
	NVWriteVgaSeq(dev, 0, 1, NVReadVgaSeq(dev, 0, 1) & ~0x20);

	io_mapping_free(fb);
	return 0;
}

static const uint8_t *
nv05_memory_config(struct nvbios *bios)
{
	/* Defaults for BIOSes lacking a memory config table */
	static const uint8_t default_config_tab[][2] = {
		{ 0x24, 0x00 },
		{ 0x28, 0x00 },
		{ 0x24, 0x01 },
		{ 0x1f, 0x00 },
		{ 0x0f, 0x00 },
		{ 0x17, 0x00 },
		{ 0x06, 0x00 },
		{ 0x00, 0x00 }
	};
	int i = (bios_rd32(bios, NV_PEXTDEV_BOOT_0) &
		 NV_PEXTDEV_BOOT_0_RAMCFG) >> 2;

	if (bios->legacy.mem_init_tbl_ptr)
		return &bios->data[bios->legacy.mem_init_tbl_ptr + 2 * i];
	else
		return default_config_tab[i];
}

static int
nv05_init_compute_mem(struct nvbios *bios)
{
	struct drm_device *dev = bios->dev;
	const uint8_t *ramcfg = nv05_memory_config(bios);
	uint32_t patt = 0xdeadbeef;
	struct io_mapping *fb;
	int i, v;

	/* Map the framebuffer aperture */
	fb = io_mapping_create_wc(pci_resource_start(dev->pdev, 1),
				  pci_resource_len(dev->pdev, 1));
	if (!fb)
		return -ENOMEM;

	/* Sequencer off */
	NVWriteVgaSeq(dev, 0, 1, NVReadVgaSeq(dev, 0, 1) | 0x20);

	if (bios_rd32(bios, NV04_PFB_BOOT_0) & NV04_PFB_BOOT_0_UMA_ENABLE)
		goto out;

	bios_md32(bios, NV04_PFB_DEBUG_0, NV04_PFB_DEBUG_0_REFRESH_OFF, 0);

	/* If present load the hardcoded scrambling table */
	if (bios->legacy.mem_init_tbl_ptr) {
		uint32_t *scramble_tab = (uint32_t *)&bios->data[
			bios->legacy.mem_init_tbl_ptr + 0x10];

		for (i = 0; i < 8; i++)
			bios_wr32(bios, NV04_PFB_SCRAMBLE(i),
				  ROM32(scramble_tab[i]));
	}

	/* Set memory type/width/length defaults depending on the straps */
	bios_md32(bios, NV04_PFB_BOOT_0, 0x3f, ramcfg[0]);

	if (ramcfg[1] & 0x80)
		bios_md32(bios, NV04_PFB_CFG0, 0, NV04_PFB_CFG0_SCRAMBLE);

	bios_md32(bios, NV04_PFB_CFG1, 0x700001, (ramcfg[1] & 1) << 20);
	bios_md32(bios, NV04_PFB_CFG1, 0, 1);

	/* Probe memory bus width */
	for (i = 0; i < 4; i++)
		poke_fb(dev, fb, 4 * i, patt);

	if (peek_fb(dev, fb, 0xc) != patt)
		bios_md32(bios, NV04_PFB_BOOT_0,
			  NV04_PFB_BOOT_0_RAM_WIDTH_128, 0);

	/* Probe memory length */
	v = bios_rd32(bios, NV04_PFB_BOOT_0) & NV04_PFB_BOOT_0_RAM_AMOUNT;

	if (v == NV04_PFB_BOOT_0_RAM_AMOUNT_32MB &&
	    (!read_back_fb(dev, fb, 0x1000000, ++patt) ||
	     !read_back_fb(dev, fb, 0, ++patt)))
		bios_md32(bios, NV04_PFB_BOOT_0, NV04_PFB_BOOT_0_RAM_AMOUNT,
			  NV04_PFB_BOOT_0_RAM_AMOUNT_16MB);

	if (v == NV04_PFB_BOOT_0_RAM_AMOUNT_16MB &&
	    !read_back_fb(dev, fb, 0x800000, ++patt))
		bios_md32(bios, NV04_PFB_BOOT_0, NV04_PFB_BOOT_0_RAM_AMOUNT,
			  NV04_PFB_BOOT_0_RAM_AMOUNT_8MB);

	if (!read_back_fb(dev, fb, 0x400000, ++patt))
		bios_md32(bios, NV04_PFB_BOOT_0, NV04_PFB_BOOT_0_RAM_AMOUNT,
			  NV04_PFB_BOOT_0_RAM_AMOUNT_4MB);

out:
	/* Sequencer on */
	NVWriteVgaSeq(dev, 0, 1, NVReadVgaSeq(dev, 0, 1) & ~0x20);

	io_mapping_free(fb);
	return 0;
}

static int
nv10_init_compute_mem(struct nvbios *bios)
{
	struct drm_device *dev = bios->dev;
	struct drm_nouveau_private *dev_priv = bios->dev->dev_private;
	const int mem_width[] = { 0x10, 0x00, 0x20 };
	const int mem_width_count = (dev_priv->chipset >= 0x17 ? 3 : 2);
	uint32_t patt = 0xdeadbeef;
	struct io_mapping *fb;
	int i, j, k;

	/* Map the framebuffer aperture */
	fb = io_mapping_create_wc(pci_resource_start(dev->pdev, 1),
				  pci_resource_len(dev->pdev, 1));
	if (!fb)
		return -ENOMEM;

	bios_wr32(bios, NV10_PFB_REFCTRL, NV10_PFB_REFCTRL_VALID_1);

	/* Probe memory bus width */
	for (i = 0; i < mem_width_count; i++) {
		bios_md32(bios, NV04_PFB_CFG0, 0x30, mem_width[i]);

		for (j = 0; j < 4; j++) {
			for (k = 0; k < 4; k++)
				poke_fb(dev, fb, 0x1c, 0);

			poke_fb(dev, fb, 0x1c, patt);
			poke_fb(dev, fb, 0x3c, 0);

			if (peek_fb(dev, fb, 0x1c) == patt)
				goto mem_width_found;
		}
	}

mem_width_found:
	patt <<= 1;

	/* Probe amount of installed memory */
	for (i = 0; i < 4; i++) {
		int off = bios_rd32(bios, NV04_PFB_FIFO_DATA) - 0x100000;

		poke_fb(dev, fb, off, patt);
		poke_fb(dev, fb, 0, 0);

		peek_fb(dev, fb, 0);
		peek_fb(dev, fb, 0);
		peek_fb(dev, fb, 0);
		peek_fb(dev, fb, 0);

		if (peek_fb(dev, fb, off) == patt)
			goto amount_found;
	}

	/* IC missing - disable the upper half memory space. */
	bios_md32(bios, NV04_PFB_CFG0, 0x1000, 0);

amount_found:
	io_mapping_free(fb);
	return 0;
}

static int
nv20_init_compute_mem(struct nvbios *bios)
{
	struct drm_device *dev = bios->dev;
	struct drm_nouveau_private *dev_priv = bios->dev->dev_private;
	uint32_t mask = (dev_priv->chipset >= 0x25 ? 0x300 : 0x900);
	uint32_t amount, off;
	struct io_mapping *fb;

	/* Map the framebuffer aperture */
	fb = io_mapping_create_wc(pci_resource_start(dev->pdev, 1),
				  pci_resource_len(dev->pdev, 1));
	if (!fb)
		return -ENOMEM;

	bios_wr32(bios, NV10_PFB_REFCTRL, NV10_PFB_REFCTRL_VALID_1);

	/* Allow full addressing */
	bios_md32(bios, NV04_PFB_CFG0, 0, mask);

	amount = bios_rd32(bios, NV04_PFB_FIFO_DATA);
	for (off = amount; off > 0x2000000; off -= 0x2000000)
		poke_fb(dev, fb, off - 4, off);

	amount = bios_rd32(bios, NV04_PFB_FIFO_DATA);
	if (amount != peek_fb(dev, fb, amount - 4))
		/* IC missing - disable the upper half memory space. */
		bios_md32(bios, NV04_PFB_CFG0, mask, 0);

	io_mapping_free(fb);
	return 0;
}

static int
init_compute_mem(struct nvbios *bios, uint16_t offset, struct init_exec *iexec)
{
	/*
	 * INIT_COMPUTE_MEM   opcode: 0x63 ('c')
	 *
	 * offset      (8 bit): opcode
	 *
	 * This opcode is meant to set the PFB memory config registers
	 * appropriately so that we can correctly calculate how much VRAM it
	 * has (on nv10 and better chipsets the amount of installed VRAM is
	 * subsequently reported in NV_PFB_CSTATUS (0x10020C)).
	 *
	 * The implementation of this opcode in general consists of several
	 * parts:
	 *
	 * 1) Determination of memory type and density. Only necessary for
	 *    really old chipsets, the memory type reported by the strap bits
	 *    (0x101000) is assumed to be accurate on nv05 and newer.
	 *
	 * 2) Determination of the memory bus width. Usually done by a cunning
	 *    combination of writes to offsets 0x1c and 0x3c in the fb, and
	 *    seeing whether the written values are read back correctly.
	 *
	 *    Only necessary on nv0x-nv1x and nv34, on the other cards we can
	 *    trust the straps.
	 *
	 * 3) Determination of how many of the card's RAM pads have ICs
	 *    attached, usually done by a cunning combination of writes to an
	 *    offset slightly less than the maximum memory reported by
	 *    NV_PFB_CSTATUS, then seeing if the test pattern can be read back.
	 *
	 * This appears to be a NOP on IGPs and NV4x or newer chipsets, both io
	 * logs of the VBIOS and kmmio traces of the binary driver POSTing the
	 * card show nothing being done for this opcode. Why is it still listed
	 * in the table?!
	 */

	/* no iexec->execute check by design */

	struct drm_nouveau_private *dev_priv = bios->dev->dev_private;
	int ret;

	if (dev_priv->chipset >= 0x40 ||
	    dev_priv->chipset == 0x1a ||
	    dev_priv->chipset == 0x1f)
		ret = 0;
	else if (dev_priv->chipset >= 0x20 &&
		 dev_priv->chipset != 0x34)
		ret = nv20_init_compute_mem(bios);
	else if (dev_priv->chipset >= 0x10)
		ret = nv10_init_compute_mem(bios);
	else if (dev_priv->chipset >= 0x5)
		ret = nv05_init_compute_mem(bios);
	else
		ret = nv04_init_compute_mem(bios);

	if (ret)
		return ret;

	return 1;
}

static int
init_reset(struct nvbios *bios, uint16_t offset, struct init_exec *iexec)
{
	/*
	 * INIT_RESET   opcode: 0x65 ('e')
	 *
	 * offset      (8  bit): opcode
	 * offset + 1  (32 bit): register
	 * offset + 5  (32 bit): value1
	 * offset + 9  (32 bit): value2
	 *
	 * Assign "value1" to "register", then assign "value2" to "register"
	 */

	uint32_t reg = ROM32(bios->data[offset + 1]);
	uint32_t value1 = ROM32(bios->data[offset + 5]);
	uint32_t value2 = ROM32(bios->data[offset + 9]);
	uint32_t pci_nv_19, pci_nv_20;

	/* no iexec->execute check by design */

	pci_nv_19 = bios_rd32(bios, NV_PBUS_PCI_NV_19);
	bios_wr32(bios, NV_PBUS_PCI_NV_19, pci_nv_19 & ~0xf00);

	bios_wr32(bios, reg, value1);

	udelay(10);

	bios_wr32(bios, reg, value2);
	bios_wr32(bios, NV_PBUS_PCI_NV_19, pci_nv_19);

	pci_nv_20 = bios_rd32(bios, NV_PBUS_PCI_NV_20);
	pci_nv_20 &= ~NV_PBUS_PCI_NV_20_ROM_SHADOW_ENABLED;	/* 0xfffffffe */
	bios_wr32(bios, NV_PBUS_PCI_NV_20, pci_nv_20);

	return 13;
}

static int
init_configure_mem(struct nvbios *bios, uint16_t offset,
		   struct init_exec *iexec)
{
	/*
	 * INIT_CONFIGURE_MEM   opcode: 0x66 ('f')
	 *
	 * offset      (8 bit): opcode
	 *
	 * Equivalent to INIT_DONE on bios version 3 or greater.
	 * For early bios versions, sets up the memory registers, using values
	 * taken from the memory init table
	 */

	/* no iexec->execute check by design */

	uint16_t meminitoffs = bios->legacy.mem_init_tbl_ptr + MEM_INIT_SIZE * (bios_idxprt_rd(bios, NV_CIO_CRX__COLOR, NV_CIO_CRE_SCRATCH4__INDEX) >> 4);
	uint16_t seqtbloffs = bios->legacy.sdr_seq_tbl_ptr, meminitdata = meminitoffs + 6;
	uint32_t reg, data;

	if (bios->major_version > 2)
		return 0;

	bios_idxprt_wr(bios, NV_VIO_SRX, NV_VIO_SR_CLOCK_INDEX, bios_idxprt_rd(
		       bios, NV_VIO_SRX, NV_VIO_SR_CLOCK_INDEX) | 0x20);

	if (bios->data[meminitoffs] & 1)
		seqtbloffs = bios->legacy.ddr_seq_tbl_ptr;

	for (reg = ROM32(bios->data[seqtbloffs]);
	     reg != 0xffffffff;
	     reg = ROM32(bios->data[seqtbloffs += 4])) {

		switch (reg) {
		case NV04_PFB_PRE:
			data = NV04_PFB_PRE_CMD_PRECHARGE;
			break;
		case NV04_PFB_PAD:
			data = NV04_PFB_PAD_CKE_NORMAL;
			break;
		case NV04_PFB_REF:
			data = NV04_PFB_REF_CMD_REFRESH;
			break;
		default:
			data = ROM32(bios->data[meminitdata]);
			meminitdata += 4;
			if (data == 0xffffffff)
				continue;
		}

		bios_wr32(bios, reg, data);
	}

	return 1;
}

static int
init_configure_clk(struct nvbios *bios, uint16_t offset,
		   struct init_exec *iexec)
{
	/*
	 * INIT_CONFIGURE_CLK   opcode: 0x67 ('g')
	 *
	 * offset      (8 bit): opcode
	 *
	 * Equivalent to INIT_DONE on bios version 3 or greater.
	 * For early bios versions, sets up the NVClk and MClk PLLs, using
	 * values taken from the memory init table
	 */

	/* no iexec->execute check by design */

	uint16_t meminitoffs = bios->legacy.mem_init_tbl_ptr + MEM_INIT_SIZE * (bios_idxprt_rd(bios, NV_CIO_CRX__COLOR, NV_CIO_CRE_SCRATCH4__INDEX) >> 4);
	int clock;

	if (bios->major_version > 2)
		return 0;

	clock = ROM16(bios->data[meminitoffs + 4]) * 10;
	setPLL(bios, NV_PRAMDAC_NVPLL_COEFF, clock);

	clock = ROM16(bios->data[meminitoffs + 2]) * 10;
	if (bios->data[meminitoffs] & 1) /* DDR */
		clock *= 2;
	setPLL(bios, NV_PRAMDAC_MPLL_COEFF, clock);

	return 1;
}

static int
init_configure_preinit(struct nvbios *bios, uint16_t offset,
		       struct init_exec *iexec)
{
	/*
	 * INIT_CONFIGURE_PREINIT   opcode: 0x68 ('h')
	 *
	 * offset      (8 bit): opcode
	 *
	 * Equivalent to INIT_DONE on bios version 3 or greater.
	 * For early bios versions, does early init, loading ram and crystal
	 * configuration from straps into CR3C
	 */

	/* no iexec->execute check by design */

	uint32_t straps = bios_rd32(bios, NV_PEXTDEV_BOOT_0);
	uint8_t cr3c = ((straps << 2) & 0xf0) | (straps & (1 << 6));

	if (bios->major_version > 2)
		return 0;

	bios_idxprt_wr(bios, NV_CIO_CRX__COLOR,
			     NV_CIO_CRE_SCRATCH4__INDEX, cr3c);

	return 1;
}

static int
init_io(struct nvbios *bios, uint16_t offset, struct init_exec *iexec)
{
	/*
	 * INIT_IO   opcode: 0x69 ('i')
	 *
	 * offset      (8  bit): opcode
	 * offset + 1  (16 bit): CRTC port
	 * offset + 3  (8  bit): mask
	 * offset + 4  (8  bit): data
	 *
	 * Assign ((IOVAL("crtc port") & "mask") | "data") to "crtc port"
	 */

	struct drm_nouveau_private *dev_priv = bios->dev->dev_private;
	uint16_t crtcport = ROM16(bios->data[offset + 1]);
	uint8_t mask = bios->data[offset + 3];
	uint8_t data = bios->data[offset + 4];

	if (!iexec->execute)
		return 5;

	BIOSLOG(bios, "0x%04X: Port: 0x%04X, Mask: 0x%02X, Data: 0x%02X\n",
		offset, crtcport, mask, data);

	/*
	 * I have no idea what this does, but NVIDIA do this magic sequence
	 * in the places where this INIT_IO happens..
	 */
	if (dev_priv->card_type >= NV_50 && crtcport == 0x3c3 && data == 1) {
		int i;

		bios_wr32(bios, 0x614100, (bios_rd32(
			  bios, 0x614100) & 0x0fffffff) | 0x00800000);

		bios_wr32(bios, 0x00e18c, bios_rd32(
			  bios, 0x00e18c) | 0x00020000);

		bios_wr32(bios, 0x614900, (bios_rd32(
			  bios, 0x614900) & 0x0fffffff) | 0x00800000);

		bios_wr32(bios, 0x000200, bios_rd32(
			  bios, 0x000200) & ~0x40000000);

		mdelay(10);

		bios_wr32(bios, 0x00e18c, bios_rd32(
			  bios, 0x00e18c) & ~0x00020000);

		bios_wr32(bios, 0x000200, bios_rd32(
			  bios, 0x000200) | 0x40000000);

		bios_wr32(bios, 0x614100, 0x00800018);
		bios_wr32(bios, 0x614900, 0x00800018);

		mdelay(10);

		bios_wr32(bios, 0x614100, 0x10000018);
		bios_wr32(bios, 0x614900, 0x10000018);

		for (i = 0; i < 3; i++)
			bios_wr32(bios, 0x614280 + (i*0x800), bios_rd32(
				  bios, 0x614280 + (i*0x800)) & 0xf0f0f0f0);

		for (i = 0; i < 2; i++)
			bios_wr32(bios, 0x614300 + (i*0x800), bios_rd32(
				  bios, 0x614300 + (i*0x800)) & 0xfffff0f0);

		for (i = 0; i < 3; i++)
			bios_wr32(bios, 0x614380 + (i*0x800), bios_rd32(
				  bios, 0x614380 + (i*0x800)) & 0xfffff0f0);

		for (i = 0; i < 2; i++)
			bios_wr32(bios, 0x614200 + (i*0x800), bios_rd32(
				  bios, 0x614200 + (i*0x800)) & 0xfffffff0);

		for (i = 0; i < 2; i++)
			bios_wr32(bios, 0x614108 + (i*0x800), bios_rd32(
				  bios, 0x614108 + (i*0x800)) & 0x0fffffff);
		return 5;
	}

	bios_port_wr(bios, crtcport, (bios_port_rd(bios, crtcport) & mask) |
									data);
	return 5;
}

static int
init_sub(struct nvbios *bios, uint16_t offset, struct init_exec *iexec)
{
	/*
	 * INIT_SUB   opcode: 0x6B ('k')
	 *
	 * offset      (8 bit): opcode
	 * offset + 1  (8 bit): script number
	 *
	 * Execute script number "script number", as a subroutine
	 */

	uint8_t sub = bios->data[offset + 1];

	if (!iexec->execute)
		return 2;

	BIOSLOG(bios, "0x%04X: Calling script %d\n", offset, sub);

	parse_init_table(bios,
			 ROM16(bios->data[bios->init_script_tbls_ptr + sub * 2]),
			 iexec);

	BIOSLOG(bios, "0x%04X: End of script %d\n", offset, sub);

	return 2;
}

static int
init_ram_condition(struct nvbios *bios, uint16_t offset,
		   struct init_exec *iexec)
{
	/*
	 * INIT_RAM_CONDITION   opcode: 0x6D ('m')
	 *
	 * offset      (8 bit): opcode
	 * offset + 1  (8 bit): mask
	 * offset + 2  (8 bit): cmpval
	 *
	 * Test if (NV04_PFB_BOOT_0 & "mask") equals "cmpval".
	 * If condition not met skip subsequent opcodes until condition is
	 * inverted (INIT_NOT), or we hit INIT_RESUME
	 */

	uint8_t mask = bios->data[offset + 1];
	uint8_t cmpval = bios->data[offset + 2];
	uint8_t data;

	if (!iexec->execute)
		return 3;

	data = bios_rd32(bios, NV04_PFB_BOOT_0) & mask;

	BIOSLOG(bios, "0x%04X: Checking if 0x%08X equals 0x%08X\n",
		offset, data, cmpval);

	if (data == cmpval)
		BIOSLOG(bios, "0x%04X: Condition fulfilled -- continuing to execute\n", offset);
	else {
		BIOSLOG(bios, "0x%04X: Condition not fulfilled -- skipping following commands\n", offset);
		iexec->execute = false;
	}

	return 3;
}

static int
init_nv_reg(struct nvbios *bios, uint16_t offset, struct init_exec *iexec)
{
	/*
	 * INIT_NV_REG   opcode: 0x6E ('n')
	 *
	 * offset      (8  bit): opcode
	 * offset + 1  (32 bit): register
	 * offset + 5  (32 bit): mask
	 * offset + 9  (32 bit): data
	 *
	 * Assign ((REGVAL("register") & "mask") | "data") to "register"
	 */

	uint32_t reg = ROM32(bios->data[offset + 1]);
	uint32_t mask = ROM32(bios->data[offset + 5]);
	uint32_t data = ROM32(bios->data[offset + 9]);

	if (!iexec->execute)
		return 13;

	BIOSLOG(bios, "0x%04X: Reg: 0x%08X, Mask: 0x%08X, Data: 0x%08X\n",
		offset, reg, mask, data);

	bios_wr32(bios, reg, (bios_rd32(bios, reg) & mask) | data);

	return 13;
}

static int
init_macro(struct nvbios *bios, uint16_t offset, struct init_exec *iexec)
{
	/*
	 * INIT_MACRO   opcode: 0x6F ('o')
	 *
	 * offset      (8 bit): opcode
	 * offset + 1  (8 bit): macro number
	 *
	 * Look up macro index "macro number" in the macro index table.
	 * The macro index table entry has 1 byte for the index in the macro
	 * table, and 1 byte for the number of times to repeat the macro.
	 * The macro table entry has 4 bytes for the register address and
	 * 4 bytes for the value to write to that register
	 */

	uint8_t macro_index_tbl_idx = bios->data[offset + 1];
	uint16_t tmp = bios->macro_index_tbl_ptr + (macro_index_tbl_idx * MACRO_INDEX_SIZE);
	uint8_t macro_tbl_idx = bios->data[tmp];
	uint8_t count = bios->data[tmp + 1];
	uint32_t reg, data;
	int i;

	if (!iexec->execute)
		return 2;

	BIOSLOG(bios, "0x%04X: Macro: 0x%02X, MacroTableIndex: 0x%02X, "
		      "Count: 0x%02X\n",
		offset, macro_index_tbl_idx, macro_tbl_idx, count);

	for (i = 0; i < count; i++) {
		uint16_t macroentryptr = bios->macro_tbl_ptr + (macro_tbl_idx + i) * MACRO_SIZE;

		reg = ROM32(bios->data[macroentryptr]);
		data = ROM32(bios->data[macroentryptr + 4]);

		bios_wr32(bios, reg, data);
	}

	return 2;
}

static int
init_done(struct nvbios *bios, uint16_t offset, struct init_exec *iexec)
{
	/*
	 * INIT_DONE   opcode: 0x71 ('q')
	 *
	 * offset      (8  bit): opcode
	 *
	 * End the current script
	 */

	/* mild retval abuse to stop parsing this table */
	return 0;
}

static int
init_resume(struct nvbios *bios, uint16_t offset, struct init_exec *iexec)
{
	/*
	 * INIT_RESUME   opcode: 0x72 ('r')
	 *
	 * offset      (8  bit): opcode
	 *
	 * End the current execute / no-execute condition
	 */

	if (iexec->execute)
		return 1;

	iexec->execute = true;
	BIOSLOG(bios, "0x%04X: ---- Executing following commands ----\n", offset);

	return 1;
}

static int
init_time(struct nvbios *bios, uint16_t offset, struct init_exec *iexec)
{
	/*
	 * INIT_TIME   opcode: 0x74 ('t')
	 *
	 * offset      (8  bit): opcode
	 * offset + 1  (16 bit): time
	 *
	 * Sleep for "time" microseconds.
	 */

	unsigned time = ROM16(bios->data[offset + 1]);

	if (!iexec->execute)
		return 3;

	BIOSLOG(bios, "0x%04X: Sleeping for 0x%04X microseconds\n",
		offset, time);

	if (time < 1000)
		udelay(time);
	else
		msleep((time + 900) / 1000);

	return 3;
}

static int
init_condition(struct nvbios *bios, uint16_t offset, struct init_exec *iexec)
{
	/*
	 * INIT_CONDITION   opcode: 0x75 ('u')
	 *
	 * offset      (8 bit): opcode
	 * offset + 1  (8 bit): condition number
	 *
	 * Check condition "condition number" in the condition table.
	 * If condition not met skip subsequent opcodes until condition is
	 * inverted (INIT_NOT), or we hit INIT_RESUME
	 */

	uint8_t cond = bios->data[offset + 1];

	if (!iexec->execute)
		return 2;

	BIOSLOG(bios, "0x%04X: Condition: 0x%02X\n", offset, cond);

	if (bios_condition_met(bios, offset, cond))
		BIOSLOG(bios, "0x%04X: Condition fulfilled -- continuing to execute\n", offset);
	else {
		BIOSLOG(bios, "0x%04X: Condition not fulfilled -- skipping following commands\n", offset);
		iexec->execute = false;
	}

	return 2;
}

static int
init_io_condition(struct nvbios *bios, uint16_t offset, struct init_exec *iexec)
{
	/*
	 * INIT_IO_CONDITION  opcode: 0x76
	 *
	 * offset      (8 bit): opcode
	 * offset + 1  (8 bit): condition number
	 *
	 * Check condition "condition number" in the io condition table.
	 * If condition not met skip subsequent opcodes until condition is
	 * inverted (INIT_NOT), or we hit INIT_RESUME
	 */

	uint8_t cond = bios->data[offset + 1];

	if (!iexec->execute)
		return 2;

	BIOSLOG(bios, "0x%04X: IO condition: 0x%02X\n", offset, cond);

	if (io_condition_met(bios, offset, cond))
		BIOSLOG(bios, "0x%04X: Condition fulfilled -- continuing to execute\n", offset);
	else {
		BIOSLOG(bios, "0x%04X: Condition not fulfilled -- skipping following commands\n", offset);
		iexec->execute = false;
	}

	return 2;
}

static int
init_index_io(struct nvbios *bios, uint16_t offset, struct init_exec *iexec)
{
	/*
	 * INIT_INDEX_IO   opcode: 0x78 ('x')
	 *
	 * offset      (8  bit): opcode
	 * offset + 1  (16 bit): CRTC port
	 * offset + 3  (8  bit): CRTC index
	 * offset + 4  (8  bit): mask
	 * offset + 5  (8  bit): data
	 *
	 * Read value at index "CRTC index" on "CRTC port", AND with "mask",
	 * OR with "data", write-back
	 */

	uint16_t crtcport = ROM16(bios->data[offset + 1]);
	uint8_t crtcindex = bios->data[offset + 3];
	uint8_t mask = bios->data[offset + 4];
	uint8_t data = bios->data[offset + 5];
	uint8_t value;

	if (!iexec->execute)
		return 6;

	BIOSLOG(bios, "0x%04X: Port: 0x%04X, Index: 0x%02X, Mask: 0x%02X, "
		      "Data: 0x%02X\n",
		offset, crtcport, crtcindex, mask, data);

	value = (bios_idxprt_rd(bios, crtcport, crtcindex) & mask) | data;
	bios_idxprt_wr(bios, crtcport, crtcindex, value);

	return 6;
}

static int
init_pll(struct nvbios *bios, uint16_t offset, struct init_exec *iexec)
{
	/*
	 * INIT_PLL   opcode: 0x79 ('y')
	 *
	 * offset      (8  bit): opcode
	 * offset + 1  (32 bit): register
	 * offset + 5  (16 bit): freq
	 *
	 * Set PLL register "register" to coefficients for frequency (10kHz)
	 * "freq"
	 */

	uint32_t reg = ROM32(bios->data[offset + 1]);
	uint16_t freq = ROM16(bios->data[offset + 5]);

	if (!iexec->execute)
		return 7;

	BIOSLOG(bios, "0x%04X: Reg: 0x%08X, Freq: %d0kHz\n", offset, reg, freq);

	setPLL(bios, reg, freq * 10);

	return 7;
}

static int
init_zm_reg(struct nvbios *bios, uint16_t offset, struct init_exec *iexec)
{
	/*
	 * INIT_ZM_REG   opcode: 0x7A ('z')
	 *
	 * offset      (8  bit): opcode
	 * offset + 1  (32 bit): register
	 * offset + 5  (32 bit): value
	 *
	 * Assign "value" to "register"
	 */

	uint32_t reg = ROM32(bios->data[offset + 1]);
	uint32_t value = ROM32(bios->data[offset + 5]);

	if (!iexec->execute)
		return 9;

	if (reg == 0x000200)
		value |= 1;

	bios_wr32(bios, reg, value);

	return 9;
}

static int
init_ram_restrict_pll(struct nvbios *bios, uint16_t offset,
		      struct init_exec *iexec)
{
	/*
	 * INIT_RAM_RESTRICT_PLL   opcode: 0x87 ('')
	 *
	 * offset      (8 bit): opcode
	 * offset + 1  (8 bit): PLL type
	 * offset + 2 (32 bit): frequency 0
	 *
	 * Uses the RAMCFG strap of PEXTDEV_BOOT as an index into the table at
	 * ram_restrict_table_ptr.  The value read from there is used to select
	 * a frequency from the table starting at 'frequency 0' to be
	 * programmed into the PLL corresponding to 'type'.
	 *
	 * The PLL limits table on cards using this opcode has a mapping of
	 * 'type' to the relevant registers.
	 */

	struct drm_device *dev = bios->dev;
	uint32_t strap = (bios_rd32(bios, NV_PEXTDEV_BOOT_0) & 0x0000003c) >> 2;
	uint8_t index = bios->data[bios->ram_restrict_tbl_ptr + strap];
	uint8_t type = bios->data[offset + 1];
	uint32_t freq = ROM32(bios->data[offset + 2 + (index * 4)]);
	uint8_t *pll_limits = &bios->data[bios->pll_limit_tbl_ptr], *entry;
	int len = 2 + bios->ram_restrict_group_count * 4;
	int i;

	if (!iexec->execute)
		return len;

	if (!bios->pll_limit_tbl_ptr || (pll_limits[0] & 0xf0) != 0x30) {
		NV_ERROR(dev, "PLL limits table not version 3.x\n");
		return len; /* deliberate, allow default clocks to remain */
	}

	entry = pll_limits + pll_limits[1];
	for (i = 0; i < pll_limits[3]; i++, entry += pll_limits[2]) {
		if (entry[0] == type) {
			uint32_t reg = ROM32(entry[3]);

			BIOSLOG(bios, "0x%04X: "
				      "Type %02x Reg 0x%08x Freq %dKHz\n",
				offset, type, reg, freq);

			setPLL(bios, reg, freq);
			return len;
		}
	}

	NV_ERROR(dev, "PLL type 0x%02x not found in PLL limits table", type);
	return len;
}

static int
init_8c(struct nvbios *bios, uint16_t offset, struct init_exec *iexec)
{
	/*
	 * INIT_8C   opcode: 0x8C ('')
	 *
	 * NOP so far....
	 *
	 */

	return 1;
}

static int
init_8d(struct nvbios *bios, uint16_t offset, struct init_exec *iexec)
{
	/*
	 * INIT_8D   opcode: 0x8D ('')
	 *
	 * NOP so far....
	 *
	 */

	return 1;
}

static int
init_gpio(struct nvbios *bios, uint16_t offset, struct init_exec *iexec)
{
	/*
	 * INIT_GPIO   opcode: 0x8E ('')
	 *
	 * offset      (8 bit): opcode
	 *
	 * Loop over all entries in the DCB GPIO table, and initialise
	 * each GPIO according to various values listed in each entry
	 */

	struct drm_nouveau_private *dev_priv = bios->dev->dev_private;
	struct nouveau_gpio_engine *pgpio = &dev_priv->engine.gpio;
	const uint32_t nv50_gpio_ctl[2] = { 0xe100, 0xe28c };
	int i;

	if (dev_priv->card_type != NV_50) {
		NV_ERROR(bios->dev, "INIT_GPIO on unsupported chipset\n");
		return 1;
	}

	if (!iexec->execute)
		return 1;

	for (i = 0; i < bios->dcb.gpio.entries; i++) {
		struct dcb_gpio_entry *gpio = &bios->dcb.gpio.entry[i];
		uint32_t r, s, v;

		BIOSLOG(bios, "0x%04X: Entry: 0x%08X\n", offset, gpio->entry);

		BIOSLOG(bios, "0x%04X: set gpio 0x%02x, state %d\n",
			offset, gpio->tag, gpio->state_default);
		if (bios->execute)
			pgpio->set(bios->dev, gpio->tag, gpio->state_default);

		/* The NVIDIA binary driver doesn't appear to actually do
		 * any of this, my VBIOS does however.
		 */
		/* Not a clue, needs de-magicing */
		r = nv50_gpio_ctl[gpio->line >> 4];
		s = (gpio->line & 0x0f);
		v = bios_rd32(bios, r) & ~(0x00010001 << s);
		switch ((gpio->entry & 0x06000000) >> 25) {
		case 1:
			v |= (0x00000001 << s);
			break;
		case 2:
			v |= (0x00010000 << s);
			break;
		default:
			break;
		}
		bios_wr32(bios, r, v);
	}

	return 1;
}

static int
init_ram_restrict_zm_reg_group(struct nvbios *bios, uint16_t offset,
			       struct init_exec *iexec)
{
	/*
	 * INIT_RAM_RESTRICT_ZM_REG_GROUP   opcode: 0x8F ('')
	 *
	 * offset      (8  bit): opcode
	 * offset + 1  (32 bit): reg
	 * offset + 5  (8  bit): regincrement
	 * offset + 6  (8  bit): count
	 * offset + 7  (32 bit): value 1,1
	 * ...
	 *
	 * Use the RAMCFG strap of PEXTDEV_BOOT as an index into the table at
	 * ram_restrict_table_ptr. The value read from here is 'n', and
	 * "value 1,n" gets written to "reg". This repeats "count" times and on
	 * each iteration 'm', "reg" increases by "regincrement" and
	 * "value m,n" is used. The extent of n is limited by a number read
	 * from the 'M' BIT table, herein called "blocklen"
	 */

	uint32_t reg = ROM32(bios->data[offset + 1]);
	uint8_t regincrement = bios->data[offset + 5];
	uint8_t count = bios->data[offset + 6];
	uint32_t strap_ramcfg, data;
	/* previously set by 'M' BIT table */
	uint16_t blocklen = bios->ram_restrict_group_count * 4;
	int len = 7 + count * blocklen;
	uint8_t index;
	int i;

	/* critical! to know the length of the opcode */;
	if (!blocklen) {
		NV_ERROR(bios->dev,
			 "0x%04X: Zero block length - has the M table "
			 "been parsed?\n", offset);
		return -EINVAL;
	}

	if (!iexec->execute)
		return len;

	strap_ramcfg = (bios_rd32(bios, NV_PEXTDEV_BOOT_0) >> 2) & 0xf;
	index = bios->data[bios->ram_restrict_tbl_ptr + strap_ramcfg];

	BIOSLOG(bios, "0x%04X: Reg: 0x%08X, RegIncrement: 0x%02X, "
		      "Count: 0x%02X, StrapRamCfg: 0x%02X, Index: 0x%02X\n",
		offset, reg, regincrement, count, strap_ramcfg, index);

	for (i = 0; i < count; i++) {
		data = ROM32(bios->data[offset + 7 + index * 4 + blocklen * i]);

		bios_wr32(bios, reg, data);

		reg += regincrement;
	}

	return len;
}

static int
init_copy_zm_reg(struct nvbios *bios, uint16_t offset, struct init_exec *iexec)
{
	/*
	 * INIT_COPY_ZM_REG   opcode: 0x90 ('')
	 *
	 * offset      (8  bit): opcode
	 * offset + 1  (32 bit): src reg
	 * offset + 5  (32 bit): dst reg
	 *
	 * Put contents of "src reg" into "dst reg"
	 */

	uint32_t srcreg = ROM32(bios->data[offset + 1]);
	uint32_t dstreg = ROM32(bios->data[offset + 5]);

	if (!iexec->execute)
		return 9;

	bios_wr32(bios, dstreg, bios_rd32(bios, srcreg));

	return 9;
}

static int
init_zm_reg_group_addr_latched(struct nvbios *bios, uint16_t offset,
			       struct init_exec *iexec)
{
	/*
	 * INIT_ZM_REG_GROUP_ADDRESS_LATCHED   opcode: 0x91 ('')
	 *
	 * offset      (8  bit): opcode
	 * offset + 1  (32 bit): dst reg
	 * offset + 5  (8  bit): count
	 * offset + 6  (32 bit): data 1
	 * ...
	 *
	 * For each of "count" values write "data n" to "dst reg"
	 */

	uint32_t reg = ROM32(bios->data[offset + 1]);
	uint8_t count = bios->data[offset + 5];
	int len = 6 + count * 4;
	int i;

	if (!iexec->execute)
		return len;

	for (i = 0; i < count; i++) {
		uint32_t data = ROM32(bios->data[offset + 6 + 4 * i]);
		bios_wr32(bios, reg, data);
	}

	return len;
}

static int
init_reserved(struct nvbios *bios, uint16_t offset, struct init_exec *iexec)
{
	/*
	 * INIT_RESERVED   opcode: 0x92 ('')
	 *
	 * offset      (8 bit): opcode
	 *
	 * Seemingly does nothing
	 */

	return 1;
}

static int
init_96(struct nvbios *bios, uint16_t offset, struct init_exec *iexec)
{
	/*
	 * INIT_96   opcode: 0x96 ('')
	 *
	 * offset      (8  bit): opcode
	 * offset + 1  (32 bit): sreg
	 * offset + 5  (8  bit): sshift
	 * offset + 6  (8  bit): smask
	 * offset + 7  (8  bit): index
	 * offset + 8  (32 bit): reg
	 * offset + 12 (32 bit): mask
	 * offset + 16 (8  bit): shift
	 *
	 */

	uint16_t xlatptr = bios->init96_tbl_ptr + (bios->data[offset + 7] * 2);
	uint32_t reg = ROM32(bios->data[offset + 8]);
	uint32_t mask = ROM32(bios->data[offset + 12]);
	uint32_t val;

	val = bios_rd32(bios, ROM32(bios->data[offset + 1]));
	if (bios->data[offset + 5] < 0x80)
		val >>= bios->data[offset + 5];
	else
		val <<= (0x100 - bios->data[offset + 5]);
	val &= bios->data[offset + 6];

	val   = bios->data[ROM16(bios->data[xlatptr]) + val];
	val <<= bios->data[offset + 16];

	if (!iexec->execute)
		return 17;

	bios_wr32(bios, reg, (bios_rd32(bios, reg) & mask) | val);
	return 17;
}

static int
init_97(struct nvbios *bios, uint16_t offset, struct init_exec *iexec)
{
	/*
	 * INIT_97   opcode: 0x97 ('')
	 *
	 * offset      (8  bit): opcode
	 * offset + 1  (32 bit): register
	 * offset + 5  (32 bit): mask
	 * offset + 9  (32 bit): value
	 *
	 * Adds "value" to "register" preserving the fields specified
	 * by "mask"
	 */

	uint32_t reg = ROM32(bios->data[offset + 1]);
	uint32_t mask = ROM32(bios->data[offset + 5]);
	uint32_t add = ROM32(bios->data[offset + 9]);
	uint32_t val;

	val = bios_rd32(bios, reg);
	val = (val & mask) | ((val + add) & ~mask);

	if (!iexec->execute)
		return 13;

	bios_wr32(bios, reg, val);
	return 13;
}

static int
init_auxch(struct nvbios *bios, uint16_t offset, struct init_exec *iexec)
{
	/*
	 * INIT_AUXCH   opcode: 0x98 ('')
	 *
	 * offset      (8  bit): opcode
	 * offset + 1  (32 bit): address
	 * offset + 5  (8  bit): count
	 * offset + 6  (8  bit): mask 0
	 * offset + 7  (8  bit): data 0
	 *  ...
	 *
	 */

	struct drm_device *dev = bios->dev;
	struct nouveau_i2c_chan *auxch;
	uint32_t addr = ROM32(bios->data[offset + 1]);
	uint8_t count = bios->data[offset + 5];
	int len = 6 + count * 2;
	int ret, i;

	if (!bios->display.output) {
		NV_ERROR(dev, "INIT_AUXCH: no active output\n");
		return len;
	}

	auxch = init_i2c_device_find(dev, bios->display.output->i2c_index);
	if (!auxch) {
		NV_ERROR(dev, "INIT_AUXCH: couldn't get auxch %d\n",
			 bios->display.output->i2c_index);
		return len;
	}

	if (!iexec->execute)
		return len;

	offset += 6;
	for (i = 0; i < count; i++, offset += 2) {
		uint8_t data;

		ret = nouveau_dp_auxch(auxch, 9, addr, &data, 1);
		if (ret) {
			NV_ERROR(dev, "INIT_AUXCH: rd auxch fail %d\n", ret);
			return len;
		}

		data &= bios->data[offset + 0];
		data |= bios->data[offset + 1];

		ret = nouveau_dp_auxch(auxch, 8, addr, &data, 1);
		if (ret) {
			NV_ERROR(dev, "INIT_AUXCH: wr auxch fail %d\n", ret);
			return len;
		}
	}

	return len;
}

static int
init_zm_auxch(struct nvbios *bios, uint16_t offset, struct init_exec *iexec)
{
	/*
	 * INIT_ZM_AUXCH   opcode: 0x99 ('')
	 *
	 * offset      (8  bit): opcode
	 * offset + 1  (32 bit): address
	 * offset + 5  (8  bit): count
	 * offset + 6  (8  bit): data 0
	 *  ...
	 *
	 */

	struct drm_device *dev = bios->dev;
	struct nouveau_i2c_chan *auxch;
	uint32_t addr = ROM32(bios->data[offset + 1]);
	uint8_t count = bios->data[offset + 5];
	int len = 6 + count;
	int ret, i;

	if (!bios->display.output) {
		NV_ERROR(dev, "INIT_ZM_AUXCH: no active output\n");
		return len;
	}

	auxch = init_i2c_device_find(dev, bios->display.output->i2c_index);
	if (!auxch) {
		NV_ERROR(dev, "INIT_ZM_AUXCH: couldn't get auxch %d\n",
			 bios->display.output->i2c_index);
		return len;
	}

	if (!iexec->execute)
		return len;

	offset += 6;
	for (i = 0; i < count; i++, offset++) {
		ret = nouveau_dp_auxch(auxch, 8, addr, &bios->data[offset], 1);
		if (ret) {
			NV_ERROR(dev, "INIT_ZM_AUXCH: wr auxch fail %d\n", ret);
			return len;
		}
	}

	return len;
}

static struct init_tbl_entry itbl_entry[] = {
	/* command name                       , id  , length  , offset  , mult    , command handler                 */
	/* INIT_PROG (0x31, 15, 10, 4) removed due to no example of use */
	{ "INIT_IO_RESTRICT_PROG"             , 0x32, init_io_restrict_prog           },
	{ "INIT_REPEAT"                       , 0x33, init_repeat                     },
	{ "INIT_IO_RESTRICT_PLL"              , 0x34, init_io_restrict_pll            },
	{ "INIT_END_REPEAT"                   , 0x36, init_end_repeat                 },
	{ "INIT_COPY"                         , 0x37, init_copy                       },
	{ "INIT_NOT"                          , 0x38, init_not                        },
	{ "INIT_IO_FLAG_CONDITION"            , 0x39, init_io_flag_condition          },
	{ "INIT_DP_CONDITION"                 , 0x3A, init_dp_condition               },
	{ "INIT_OP_3B"                        , 0x3B, init_op_3b                      },
	{ "INIT_OP_3C"                        , 0x3C, init_op_3c                      },
	{ "INIT_INDEX_ADDRESS_LATCHED"        , 0x49, init_idx_addr_latched           },
	{ "INIT_IO_RESTRICT_PLL2"             , 0x4A, init_io_restrict_pll2           },
	{ "INIT_PLL2"                         , 0x4B, init_pll2                       },
	{ "INIT_I2C_BYTE"                     , 0x4C, init_i2c_byte                   },
	{ "INIT_ZM_I2C_BYTE"                  , 0x4D, init_zm_i2c_byte                },
	{ "INIT_ZM_I2C"                       , 0x4E, init_zm_i2c                     },
	{ "INIT_TMDS"                         , 0x4F, init_tmds                       },
	{ "INIT_ZM_TMDS_GROUP"                , 0x50, init_zm_tmds_group              },
	{ "INIT_CR_INDEX_ADDRESS_LATCHED"     , 0x51, init_cr_idx_adr_latch           },
	{ "INIT_CR"                           , 0x52, init_cr                         },
	{ "INIT_ZM_CR"                        , 0x53, init_zm_cr                      },
	{ "INIT_ZM_CR_GROUP"                  , 0x54, init_zm_cr_group                },
	{ "INIT_CONDITION_TIME"               , 0x56, init_condition_time             },
	{ "INIT_ZM_REG_SEQUENCE"              , 0x58, init_zm_reg_sequence            },
	/* INIT_INDIRECT_REG (0x5A, 7, 0, 0) removed due to no example of use */
	{ "INIT_SUB_DIRECT"                   , 0x5B, init_sub_direct                 },
	{ "INIT_COPY_NV_REG"                  , 0x5F, init_copy_nv_reg                },
	{ "INIT_ZM_INDEX_IO"                  , 0x62, init_zm_index_io                },
	{ "INIT_COMPUTE_MEM"                  , 0x63, init_compute_mem                },
	{ "INIT_RESET"                        , 0x65, init_reset                      },
	{ "INIT_CONFIGURE_MEM"                , 0x66, init_configure_mem              },
	{ "INIT_CONFIGURE_CLK"                , 0x67, init_configure_clk              },
	{ "INIT_CONFIGURE_PREINIT"            , 0x68, init_configure_preinit          },
	{ "INIT_IO"                           , 0x69, init_io                         },
	{ "INIT_SUB"                          , 0x6B, init_sub                        },
	{ "INIT_RAM_CONDITION"                , 0x6D, init_ram_condition              },
	{ "INIT_NV_REG"                       , 0x6E, init_nv_reg                     },
	{ "INIT_MACRO"                        , 0x6F, init_macro                      },
	{ "INIT_DONE"                         , 0x71, init_done                       },
	{ "INIT_RESUME"                       , 0x72, init_resume                     },
	/* INIT_RAM_CONDITION2 (0x73, 9, 0, 0) removed due to no example of use */
	{ "INIT_TIME"                         , 0x74, init_time                       },
	{ "INIT_CONDITION"                    , 0x75, init_condition                  },
	{ "INIT_IO_CONDITION"                 , 0x76, init_io_condition               },
	{ "INIT_INDEX_IO"                     , 0x78, init_index_io                   },
	{ "INIT_PLL"                          , 0x79, init_pll                        },
	{ "INIT_ZM_REG"                       , 0x7A, init_zm_reg                     },
	{ "INIT_RAM_RESTRICT_PLL"             , 0x87, init_ram_restrict_pll           },
	{ "INIT_8C"                           , 0x8C, init_8c                         },
	{ "INIT_8D"                           , 0x8D, init_8d                         },
	{ "INIT_GPIO"                         , 0x8E, init_gpio                       },
	{ "INIT_RAM_RESTRICT_ZM_REG_GROUP"    , 0x8F, init_ram_restrict_zm_reg_group  },
	{ "INIT_COPY_ZM_REG"                  , 0x90, init_copy_zm_reg                },
	{ "INIT_ZM_REG_GROUP_ADDRESS_LATCHED" , 0x91, init_zm_reg_group_addr_latched  },
	{ "INIT_RESERVED"                     , 0x92, init_reserved                   },
	{ "INIT_96"                           , 0x96, init_96                         },
	{ "INIT_97"                           , 0x97, init_97                         },
	{ "INIT_AUXCH"                        , 0x98, init_auxch                      },
	{ "INIT_ZM_AUXCH"                     , 0x99, init_zm_auxch                   },
	{ NULL                                , 0   , NULL                            }
};

#define MAX_TABLE_OPS 1000

static int
parse_init_table(struct nvbios *bios, unsigned int offset,
		 struct init_exec *iexec)
{
	/*
	 * Parses all commands in an init table.
	 *
	 * We start out executing all commands found in the init table. Some
	 * opcodes may change the status of iexec->execute to SKIP, which will
	 * cause the following opcodes to perform no operation until the value
	 * is changed back to EXECUTE.
	 */

	int count = 0, i, ret;
	uint8_t id;

	/*
	 * Loop until INIT_DONE causes us to break out of the loop
	 * (or until offset > bios length just in case... )
	 * (and no more than MAX_TABLE_OPS iterations, just in case... )
	 */
	while ((offset < bios->length) && (count++ < MAX_TABLE_OPS)) {
		id = bios->data[offset];

		/* Find matching id in itbl_entry */
		for (i = 0; itbl_entry[i].name && (itbl_entry[i].id != id); i++)
			;

		if (!itbl_entry[i].name) {
			NV_ERROR(bios->dev,
				 "0x%04X: Init table command not found: "
				 "0x%02X\n", offset, id);
			return -ENOENT;
		}

		BIOSLOG(bios, "0x%04X: [ (0x%02X) - %s ]\n", offset,
			itbl_entry[i].id, itbl_entry[i].name);

		/* execute eventual command handler */
		ret = (*itbl_entry[i].handler)(bios, offset, iexec);
		if (ret < 0) {
			NV_ERROR(bios->dev, "0x%04X: Failed parsing init "
				 "table opcode: %s %d\n", offset,
				 itbl_entry[i].name, ret);
		}

		if (ret <= 0)
			break;

		/*
		 * Add the offset of the current command including all data
		 * of that command. The offset will then be pointing on the
		 * next op code.
		 */
		offset += ret;
	}

	if (offset >= bios->length)
		NV_WARN(bios->dev,
			"Offset 0x%04X greater than known bios image length.  "
			"Corrupt image?\n", offset);
	if (count >= MAX_TABLE_OPS)
		NV_WARN(bios->dev,
			"More than %d opcodes to a table is unlikely, "
			"is the bios image corrupt?\n", MAX_TABLE_OPS);

	return 0;
}

static void
parse_init_tables(struct nvbios *bios)
{
	/* Loops and calls parse_init_table() for each present table. */

	int i = 0;
	uint16_t table;
	struct init_exec iexec = {true, false};

	if (bios->old_style_init) {
		if (bios->init_script_tbls_ptr)
			parse_init_table(bios, bios->init_script_tbls_ptr, &iexec);
		if (bios->extra_init_script_tbl_ptr)
			parse_init_table(bios, bios->extra_init_script_tbl_ptr, &iexec);

		return;
	}

	while ((table = ROM16(bios->data[bios->init_script_tbls_ptr + i]))) {
		NV_INFO(bios->dev,
			"Parsing VBIOS init table %d at offset 0x%04X\n",
			i / 2, table);
		BIOSLOG(bios, "0x%04X: ------ Executing following commands ------\n", table);

		parse_init_table(bios, table, &iexec);
		i += 2;
	}
}

static uint16_t clkcmptable(struct nvbios *bios, uint16_t clktable, int pxclk)
{
	int compare_record_len, i = 0;
	uint16_t compareclk, scriptptr = 0;

	if (bios->major_version < 5) /* pre BIT */
		compare_record_len = 3;
	else
		compare_record_len = 4;

	do {
		compareclk = ROM16(bios->data[clktable + compare_record_len * i]);
		if (pxclk >= compareclk * 10) {
			if (bios->major_version < 5) {
				uint8_t tmdssub = bios->data[clktable + 2 + compare_record_len * i];
				scriptptr = ROM16(bios->data[bios->init_script_tbls_ptr + tmdssub * 2]);
			} else
				scriptptr = ROM16(bios->data[clktable + 2 + compare_record_len * i]);
			break;
		}
		i++;
	} while (compareclk);

	return scriptptr;
}

static void
run_digital_op_script(struct drm_device *dev, uint16_t scriptptr,
		      struct dcb_entry *dcbent, int head, bool dl)
{
	struct drm_nouveau_private *dev_priv = dev->dev_private;
	struct nvbios *bios = &dev_priv->vbios;
	struct init_exec iexec = {true, false};

	NV_TRACE(dev, "0x%04X: Parsing digital output script table\n",
		 scriptptr);
	bios_idxprt_wr(bios, NV_CIO_CRX__COLOR, NV_CIO_CRE_44,
		       head ? NV_CIO_CRE_44_HEADB : NV_CIO_CRE_44_HEADA);
	/* note: if dcb entries have been merged, index may be misleading */
	NVWriteVgaCrtc5758(dev, head, 0, dcbent->index);
	parse_init_table(bios, scriptptr, &iexec);

	nv04_dfp_bind_head(dev, dcbent, head, dl);
}

static int call_lvds_manufacturer_script(struct drm_device *dev, struct dcb_entry *dcbent, int head, enum LVDS_script script)
{
	struct drm_nouveau_private *dev_priv = dev->dev_private;
	struct nvbios *bios = &dev_priv->vbios;
	uint8_t sub = bios->data[bios->fp.xlated_entry + script] + (bios->fp.link_c_increment && dcbent->or & OUTPUT_C ? 1 : 0);
	uint16_t scriptofs = ROM16(bios->data[bios->init_script_tbls_ptr + sub * 2]);

	if (!bios->fp.xlated_entry || !sub || !scriptofs)
		return -EINVAL;

	run_digital_op_script(dev, scriptofs, dcbent, head, bios->fp.dual_link);

	if (script == LVDS_PANEL_OFF) {
		/* off-on delay in ms */
		msleep(ROM16(bios->data[bios->fp.xlated_entry + 7]));
	}
#ifdef __powerpc__
	/* Powerbook specific quirks */
	if ((dev->pci_device & 0xffff) == 0x0179 ||
	    (dev->pci_device & 0xffff) == 0x0189 ||
	    (dev->pci_device & 0xffff) == 0x0329) {
		if (script == LVDS_RESET) {
			nv_write_tmds(dev, dcbent->or, 0, 0x02, 0x72);

		} else if (script == LVDS_PANEL_ON) {
			bios_wr32(bios, NV_PBUS_DEBUG_DUALHEAD_CTL,
				  bios_rd32(bios, NV_PBUS_DEBUG_DUALHEAD_CTL)
				  | (1 << 31));
			bios_wr32(bios, NV_PCRTC_GPIO_EXT,
				  bios_rd32(bios, NV_PCRTC_GPIO_EXT) | 1);

		} else if (script == LVDS_PANEL_OFF) {
			bios_wr32(bios, NV_PBUS_DEBUG_DUALHEAD_CTL,
				  bios_rd32(bios, NV_PBUS_DEBUG_DUALHEAD_CTL)
				  & ~(1 << 31));
			bios_wr32(bios, NV_PCRTC_GPIO_EXT,
				  bios_rd32(bios, NV_PCRTC_GPIO_EXT) & ~3);
		}
	}
#endif

	return 0;
}

static int run_lvds_table(struct drm_device *dev, struct dcb_entry *dcbent, int head, enum LVDS_script script, int pxclk)
{
	/*
	 * The BIT LVDS table's header has the information to setup the
	 * necessary registers. Following the standard 4 byte header are:
	 * A bitmask byte and a dual-link transition pxclk value for use in
	 * selecting the init script when not using straps; 4 script pointers
	 * for panel power, selected by output and on/off; and 8 table pointers
	 * for panel init, the needed one determined by output, and bits in the
	 * conf byte. These tables are similar to the TMDS tables, consisting
	 * of a list of pxclks and script pointers.
	 */
	struct drm_nouveau_private *dev_priv = dev->dev_private;
	struct nvbios *bios = &dev_priv->vbios;
	unsigned int outputset = (dcbent->or == 4) ? 1 : 0;
	uint16_t scriptptr = 0, clktable;

	/*
	 * For now we assume version 3.0 table - g80 support will need some
	 * changes
	 */

	switch (script) {
	case LVDS_INIT:
		return -ENOSYS;
	case LVDS_BACKLIGHT_ON:
	case LVDS_PANEL_ON:
		scriptptr = ROM16(bios->data[bios->fp.lvdsmanufacturerpointer + 7 + outputset * 2]);
		break;
	case LVDS_BACKLIGHT_OFF:
	case LVDS_PANEL_OFF:
		scriptptr = ROM16(bios->data[bios->fp.lvdsmanufacturerpointer + 11 + outputset * 2]);
		break;
	case LVDS_RESET:
		clktable = bios->fp.lvdsmanufacturerpointer + 15;
		if (dcbent->or == 4)
			clktable += 8;

		if (dcbent->lvdsconf.use_straps_for_mode) {
			if (bios->fp.dual_link)
				clktable += 4;
			if (bios->fp.if_is_24bit)
				clktable += 2;
		} else {
			/* using EDID */
			int cmpval_24bit = (dcbent->or == 4) ? 4 : 1;

			if (bios->fp.dual_link) {
				clktable += 4;
				cmpval_24bit <<= 1;
			}

			if (bios->fp.strapless_is_24bit & cmpval_24bit)
				clktable += 2;
		}

		clktable = ROM16(bios->data[clktable]);
		if (!clktable) {
			NV_ERROR(dev, "Pixel clock comparison table not found\n");
			return -ENOENT;
		}
		scriptptr = clkcmptable(bios, clktable, pxclk);
	}

	if (!scriptptr) {
		NV_ERROR(dev, "LVDS output init script not found\n");
		return -ENOENT;
	}
	run_digital_op_script(dev, scriptptr, dcbent, head, bios->fp.dual_link);

	return 0;
}

int call_lvds_script(struct drm_device *dev, struct dcb_entry *dcbent, int head, enum LVDS_script script, int pxclk)
{
	/*
	 * LVDS operations are multiplexed in an effort to present a single API
	 * which works with two vastly differing underlying structures.
	 * This acts as the demux
	 */

	struct drm_nouveau_private *dev_priv = dev->dev_private;
	struct nvbios *bios = &dev_priv->vbios;
	uint8_t lvds_ver = bios->data[bios->fp.lvdsmanufacturerpointer];
	uint32_t sel_clk_binding, sel_clk;
	int ret;

	if (bios->fp.last_script_invoc == (script << 1 | head) || !lvds_ver ||
	    (lvds_ver >= 0x30 && script == LVDS_INIT))
		return 0;

	if (!bios->fp.lvds_init_run) {
		bios->fp.lvds_init_run = true;
		call_lvds_script(dev, dcbent, head, LVDS_INIT, pxclk);
	}

	if (script == LVDS_PANEL_ON && bios->fp.reset_after_pclk_change)
		call_lvds_script(dev, dcbent, head, LVDS_RESET, pxclk);
	if (script == LVDS_RESET && bios->fp.power_off_for_reset)
		call_lvds_script(dev, dcbent, head, LVDS_PANEL_OFF, pxclk);

	NV_TRACE(dev, "Calling LVDS script %d:\n", script);

	/* don't let script change pll->head binding */
	sel_clk_binding = bios_rd32(bios, NV_PRAMDAC_SEL_CLK) & 0x50000;

	if (lvds_ver < 0x30)
		ret = call_lvds_manufacturer_script(dev, dcbent, head, script);
	else
		ret = run_lvds_table(dev, dcbent, head, script, pxclk);

	bios->fp.last_script_invoc = (script << 1 | head);

	sel_clk = NVReadRAMDAC(dev, 0, NV_PRAMDAC_SEL_CLK) & ~0x50000;
	NVWriteRAMDAC(dev, 0, NV_PRAMDAC_SEL_CLK, sel_clk | sel_clk_binding);
	/* some scripts set a value in NV_PBUS_POWERCTRL_2 and break video overlay */
	nvWriteMC(dev, NV_PBUS_POWERCTRL_2, 0);

	return ret;
}

struct lvdstableheader {
	uint8_t lvds_ver, headerlen, recordlen;
};

static int parse_lvds_manufacturer_table_header(struct drm_device *dev, struct nvbios *bios, struct lvdstableheader *lth)
{
	/*
	 * BMP version (0xa) LVDS table has a simple header of version and
	 * record length. The BIT LVDS table has the typical BIT table header:
	 * version byte, header length byte, record length byte, and a byte for
	 * the maximum number of records that can be held in the table.
	 */

	uint8_t lvds_ver, headerlen, recordlen;

	memset(lth, 0, sizeof(struct lvdstableheader));

	if (bios->fp.lvdsmanufacturerpointer == 0x0) {
		NV_ERROR(dev, "Pointer to LVDS manufacturer table invalid\n");
		return -EINVAL;
	}

	lvds_ver = bios->data[bios->fp.lvdsmanufacturerpointer];

	switch (lvds_ver) {
	case 0x0a:	/* pre NV40 */
		headerlen = 2;
		recordlen = bios->data[bios->fp.lvdsmanufacturerpointer + 1];
		break;
	case 0x30:	/* NV4x */
		headerlen = bios->data[bios->fp.lvdsmanufacturerpointer + 1];
		if (headerlen < 0x1f) {
			NV_ERROR(dev, "LVDS table header not understood\n");
			return -EINVAL;
		}
		recordlen = bios->data[bios->fp.lvdsmanufacturerpointer + 2];
		break;
	case 0x40:	/* G80/G90 */
		headerlen = bios->data[bios->fp.lvdsmanufacturerpointer + 1];
		if (headerlen < 0x7) {
			NV_ERROR(dev, "LVDS table header not understood\n");
			return -EINVAL;
		}
		recordlen = bios->data[bios->fp.lvdsmanufacturerpointer + 2];
		break;
	default:
		NV_ERROR(dev,
			 "LVDS table revision %d.%d not currently supported\n",
			 lvds_ver >> 4, lvds_ver & 0xf);
		return -ENOSYS;
	}

	lth->lvds_ver = lvds_ver;
	lth->headerlen = headerlen;
	lth->recordlen = recordlen;

	return 0;
}

static int
get_fp_strap(struct drm_device *dev, struct nvbios *bios)
{
	struct drm_nouveau_private *dev_priv = dev->dev_private;

	/*
	 * The fp strap is normally dictated by the "User Strap" in
	 * PEXTDEV_BOOT_0[20:16], but on BMP cards when bit 2 of the
	 * Internal_Flags struct at 0x48 is set, the user strap gets overriden
	 * by the PCI subsystem ID during POST, but not before the previous user
	 * strap has been committed to CR58 for CR57=0xf on head A, which may be
	 * read and used instead
	 */

	if (bios->major_version < 5 && bios->data[0x48] & 0x4)
		return NVReadVgaCrtc5758(dev, 0, 0xf) & 0xf;

	if (dev_priv->card_type >= NV_50)
		return (bios_rd32(bios, NV_PEXTDEV_BOOT_0) >> 24) & 0xf;
	else
		return (bios_rd32(bios, NV_PEXTDEV_BOOT_0) >> 16) & 0xf;
}

static int parse_fp_mode_table(struct drm_device *dev, struct nvbios *bios)
{
	uint8_t *fptable;
	uint8_t fptable_ver, headerlen = 0, recordlen, fpentries = 0xf, fpindex;
	int ret, ofs, fpstrapping;
	struct lvdstableheader lth;

	if (bios->fp.fptablepointer == 0x0) {
		/* Apple cards don't have the fp table; the laptops use DDC */
		/* The table is also missing on some x86 IGPs */
#ifndef __powerpc__
		NV_ERROR(dev, "Pointer to flat panel table invalid\n");
#endif
		bios->digital_min_front_porch = 0x4b;
		return 0;
	}

	fptable = &bios->data[bios->fp.fptablepointer];
	fptable_ver = fptable[0];

	switch (fptable_ver) {
	/*
	 * BMP version 0x5.0x11 BIOSen have version 1 like tables, but no
	 * version field, and miss one of the spread spectrum/PWM bytes.
	 * This could affect early GF2Go parts (not seen any appropriate ROMs
	 * though). Here we assume that a version of 0x05 matches this case
	 * (combining with a BMP version check would be better), as the
	 * common case for the panel type field is 0x0005, and that is in
	 * fact what we are reading the first byte of.
	 */
	case 0x05:	/* some NV10, 11, 15, 16 */
		recordlen = 42;
		ofs = -1;
		break;
	case 0x10:	/* some NV15/16, and NV11+ */
		recordlen = 44;
		ofs = 0;
		break;
	case 0x20:	/* NV40+ */
		headerlen = fptable[1];
		recordlen = fptable[2];
		fpentries = fptable[3];
		/*
		 * fptable[4] is the minimum
		 * RAMDAC_FP_HCRTC -> RAMDAC_FP_HSYNC_START gap
		 */
		bios->digital_min_front_porch = fptable[4];
		ofs = -7;
		break;
	default:
		NV_ERROR(dev,
			 "FP table revision %d.%d not currently supported\n",
			 fptable_ver >> 4, fptable_ver & 0xf);
		return -ENOSYS;
	}

	if (!bios->is_mobile) /* !mobile only needs digital_min_front_porch */
		return 0;

	ret = parse_lvds_manufacturer_table_header(dev, bios, &lth);
	if (ret)
		return ret;

	if (lth.lvds_ver == 0x30 || lth.lvds_ver == 0x40) {
		bios->fp.fpxlatetableptr = bios->fp.lvdsmanufacturerpointer +
							lth.headerlen + 1;
		bios->fp.xlatwidth = lth.recordlen;
	}
	if (bios->fp.fpxlatetableptr == 0x0) {
		NV_ERROR(dev, "Pointer to flat panel xlat table invalid\n");
		return -EINVAL;
	}

	fpstrapping = get_fp_strap(dev, bios);

	fpindex = bios->data[bios->fp.fpxlatetableptr +
					fpstrapping * bios->fp.xlatwidth];

	if (fpindex > fpentries) {
		NV_ERROR(dev, "Bad flat panel table index\n");
		return -ENOENT;
	}

	/* nv4x cards need both a strap value and fpindex of 0xf to use DDC */
	if (lth.lvds_ver > 0x10)
		bios->fp_no_ddc = fpstrapping != 0xf || fpindex != 0xf;

	/*
	 * If either the strap or xlated fpindex value are 0xf there is no
	 * panel using a strap-derived bios mode present.  this condition
	 * includes, but is different from, the DDC panel indicator above
	 */
	if (fpstrapping == 0xf || fpindex == 0xf)
		return 0;

	bios->fp.mode_ptr = bios->fp.fptablepointer + headerlen +
			    recordlen * fpindex + ofs;

	NV_TRACE(dev, "BIOS FP mode: %dx%d (%dkHz pixel clock)\n",
		 ROM16(bios->data[bios->fp.mode_ptr + 11]) + 1,
		 ROM16(bios->data[bios->fp.mode_ptr + 25]) + 1,
		 ROM16(bios->data[bios->fp.mode_ptr + 7]) * 10);

	return 0;
}

bool nouveau_bios_fp_mode(struct drm_device *dev, struct drm_display_mode *mode)
{
	struct drm_nouveau_private *dev_priv = dev->dev_private;
	struct nvbios *bios = &dev_priv->vbios;
	uint8_t *mode_entry = &bios->data[bios->fp.mode_ptr];

	if (!mode)	/* just checking whether we can produce a mode */
		return bios->fp.mode_ptr;

	memset(mode, 0, sizeof(struct drm_display_mode));
	/*
	 * For version 1.0 (version in byte 0):
	 * bytes 1-2 are "panel type", including bits on whether Colour/mono,
	 * single/dual link, and type (TFT etc.)
	 * bytes 3-6 are bits per colour in RGBX
	 */
	mode->clock = ROM16(mode_entry[7]) * 10;
	/* bytes 9-10 is HActive */
	mode->hdisplay = ROM16(mode_entry[11]) + 1;
	/*
	 * bytes 13-14 is HValid Start
	 * bytes 15-16 is HValid End
	 */
	mode->hsync_start = ROM16(mode_entry[17]) + 1;
	mode->hsync_end = ROM16(mode_entry[19]) + 1;
	mode->htotal = ROM16(mode_entry[21]) + 1;
	/* bytes 23-24, 27-30 similarly, but vertical */
	mode->vdisplay = ROM16(mode_entry[25]) + 1;
	mode->vsync_start = ROM16(mode_entry[31]) + 1;
	mode->vsync_end = ROM16(mode_entry[33]) + 1;
	mode->vtotal = ROM16(mode_entry[35]) + 1;
	mode->flags |= (mode_entry[37] & 0x10) ?
			DRM_MODE_FLAG_PHSYNC : DRM_MODE_FLAG_NHSYNC;
	mode->flags |= (mode_entry[37] & 0x1) ?
			DRM_MODE_FLAG_PVSYNC : DRM_MODE_FLAG_NVSYNC;
	/*
	 * bytes 38-39 relate to spread spectrum settings
	 * bytes 40-43 are something to do with PWM
	 */

	mode->status = MODE_OK;
	mode->type = DRM_MODE_TYPE_DRIVER | DRM_MODE_TYPE_PREFERRED;
	drm_mode_set_name(mode);
	return bios->fp.mode_ptr;
}

int nouveau_bios_parse_lvds_table(struct drm_device *dev, int pxclk, bool *dl, bool *if_is_24bit)
{
	/*
	 * The LVDS table header is (mostly) described in
	 * parse_lvds_manufacturer_table_header(): the BIT header additionally
	 * contains the dual-link transition pxclk (in 10s kHz), at byte 5 - if
	 * straps are not being used for the panel, this specifies the frequency
	 * at which modes should be set up in the dual link style.
	 *
	 * Following the header, the BMP (ver 0xa) table has several records,
	 * indexed by a separate xlat table, indexed in turn by the fp strap in
	 * EXTDEV_BOOT. Each record had a config byte, followed by 6 script
	 * numbers for use by INIT_SUB which controlled panel init and power,
	 * and finally a dword of ms to sleep between power off and on
	 * operations.
	 *
	 * In the BIT versions, the table following the header serves as an
	 * integrated config and xlat table: the records in the table are
	 * indexed by the FP strap nibble in EXTDEV_BOOT, and each record has
	 * two bytes - the first as a config byte, the second for indexing the
	 * fp mode table pointed to by the BIT 'D' table
	 *
	 * DDC is not used until after card init, so selecting the correct table
	 * entry and setting the dual link flag for EDID equipped panels,
	 * requiring tests against the native-mode pixel clock, cannot be done
	 * until later, when this function should be called with non-zero pxclk
	 */
	struct drm_nouveau_private *dev_priv = dev->dev_private;
	struct nvbios *bios = &dev_priv->vbios;
	int fpstrapping = get_fp_strap(dev, bios), lvdsmanufacturerindex = 0;
	struct lvdstableheader lth;
	uint16_t lvdsofs;
	int ret, chip_version = bios->chip_version;

	ret = parse_lvds_manufacturer_table_header(dev, bios, &lth);
	if (ret)
		return ret;

	switch (lth.lvds_ver) {
	case 0x0a:	/* pre NV40 */
		lvdsmanufacturerindex = bios->data[
					bios->fp.fpxlatemanufacturertableptr +
					fpstrapping];

		/* we're done if this isn't the EDID panel case */
		if (!pxclk)
			break;

		if (chip_version < 0x25) {
			/* nv17 behaviour
			 *
			 * It seems the old style lvds script pointer is reused
			 * to select 18/24 bit colour depth for EDID panels.
			 */
			lvdsmanufacturerindex =
				(bios->legacy.lvds_single_a_script_ptr & 1) ?
									2 : 0;
			if (pxclk >= bios->fp.duallink_transition_clk)
				lvdsmanufacturerindex++;
		} else if (chip_version < 0x30) {
			/* nv28 behaviour (off-chip encoder)
			 *
			 * nv28 does a complex dance of first using byte 121 of
			 * the EDID to choose the lvdsmanufacturerindex, then
			 * later attempting to match the EDID manufacturer and
			 * product IDs in a table (signature 'pidt' (panel id
			 * table?)), setting an lvdsmanufacturerindex of 0 and
			 * an fp strap of the match index (or 0xf if none)
			 */
			lvdsmanufacturerindex = 0;
		} else {
			/* nv31, nv34 behaviour */
			lvdsmanufacturerindex = 0;
			if (pxclk >= bios->fp.duallink_transition_clk)
				lvdsmanufacturerindex = 2;
			if (pxclk >= 140000)
				lvdsmanufacturerindex = 3;
		}

		/*
		 * nvidia set the high nibble of (cr57=f, cr58) to
		 * lvdsmanufacturerindex in this case; we don't
		 */
		break;
	case 0x30:	/* NV4x */
	case 0x40:	/* G80/G90 */
		lvdsmanufacturerindex = fpstrapping;
		break;
	default:
		NV_ERROR(dev, "LVDS table revision not currently supported\n");
		return -ENOSYS;
	}

	lvdsofs = bios->fp.xlated_entry = bios->fp.lvdsmanufacturerpointer + lth.headerlen + lth.recordlen * lvdsmanufacturerindex;
	switch (lth.lvds_ver) {
	case 0x0a:
		bios->fp.power_off_for_reset = bios->data[lvdsofs] & 1;
		bios->fp.reset_after_pclk_change = bios->data[lvdsofs] & 2;
		bios->fp.dual_link = bios->data[lvdsofs] & 4;
		bios->fp.link_c_increment = bios->data[lvdsofs] & 8;
		*if_is_24bit = bios->data[lvdsofs] & 16;
		break;
	case 0x30:
	case 0x40:
		/*
		 * No sign of the "power off for reset" or "reset for panel
		 * on" bits, but it's safer to assume we should
		 */
		bios->fp.power_off_for_reset = true;
		bios->fp.reset_after_pclk_change = true;

		/*
		 * It's ok lvdsofs is wrong for nv4x edid case; dual_link is
		 * over-written, and if_is_24bit isn't used
		 */
		bios->fp.dual_link = bios->data[lvdsofs] & 1;
		bios->fp.if_is_24bit = bios->data[lvdsofs] & 2;
		bios->fp.strapless_is_24bit = bios->data[bios->fp.lvdsmanufacturerpointer + 4];
		bios->fp.duallink_transition_clk = ROM16(bios->data[bios->fp.lvdsmanufacturerpointer + 5]) * 10;
		break;
	}

	/* Dell Latitude D620 reports a too-high value for the dual-link
	 * transition freq, causing us to program the panel incorrectly.
	 *
	 * It doesn't appear the VBIOS actually uses its transition freq
	 * (90000kHz), instead it uses the "Number of LVDS channels" field
	 * out of the panel ID structure (http://www.spwg.org/).
	 *
	 * For the moment, a quirk will do :)
	 */
	if ((dev->pdev->device == 0x01d7) &&
	    (dev->pdev->subsystem_vendor == 0x1028) &&
	    (dev->pdev->subsystem_device == 0x01c2)) {
		bios->fp.duallink_transition_clk = 80000;
	}

	/* set dual_link flag for EDID case */
	if (pxclk && (chip_version < 0x25 || chip_version > 0x28))
		bios->fp.dual_link = (pxclk >= bios->fp.duallink_transition_clk);

	*dl = bios->fp.dual_link;

	return 0;
}

static uint8_t *
bios_output_config_match(struct drm_device *dev, struct dcb_entry *dcbent,
			 uint16_t record, int record_len, int record_nr,
			 bool match_link)
{
	struct drm_nouveau_private *dev_priv = dev->dev_private;
	struct nvbios *bios = &dev_priv->vbios;
	uint32_t entry;
	uint16_t table;
	int i, v;

	switch (dcbent->type) {
	case OUTPUT_TMDS:
	case OUTPUT_LVDS:
	case OUTPUT_DP:
		break;
	default:
		match_link = false;
		break;
	}

	for (i = 0; i < record_nr; i++, record += record_len) {
		table = ROM16(bios->data[record]);
		if (!table)
			continue;
		entry = ROM32(bios->data[table]);

		if (match_link) {
			v = (entry & 0x00c00000) >> 22;
			if (!(v & dcbent->sorconf.link))
				continue;
		}

		v = (entry & 0x000f0000) >> 16;
		if (!(v & dcbent->or))
			continue;

		v = (entry & 0x000000f0) >> 4;
		if (v != dcbent->location)
			continue;

		v = (entry & 0x0000000f);
		if (v != dcbent->type)
			continue;

		return &bios->data[table];
	}

	return NULL;
}

void *
nouveau_bios_dp_table(struct drm_device *dev, struct dcb_entry *dcbent,
		      int *length)
{
	struct drm_nouveau_private *dev_priv = dev->dev_private;
	struct nvbios *bios = &dev_priv->vbios;
	uint8_t *table;

	if (!bios->display.dp_table_ptr) {
		NV_ERROR(dev, "No pointer to DisplayPort table\n");
		return NULL;
	}
	table = &bios->data[bios->display.dp_table_ptr];

	if (table[0] != 0x20 && table[0] != 0x21) {
		NV_ERROR(dev, "DisplayPort table version 0x%02x unknown\n",
			 table[0]);
		return NULL;
	}

	*length = table[4];
	return bios_output_config_match(dev, dcbent,
					bios->display.dp_table_ptr + table[1],
					table[2], table[3], table[0] >= 0x21);
}

int
nouveau_bios_run_display_table(struct drm_device *dev, struct dcb_entry *dcbent,
			       uint32_t sub, int pxclk)
{
	/*
	 * The display script table is located by the BIT 'U' table.
	 *
	 * It contains an array of pointers to various tables describing
	 * a particular output type.  The first 32-bits of the output
	 * tables contains similar information to a DCB entry, and is
	 * used to decide whether that particular table is suitable for
	 * the output you want to access.
	 *
	 * The "record header length" field here seems to indicate the
	 * offset of the first configuration entry in the output tables.
	 * This is 10 on most cards I've seen, but 12 has been witnessed
	 * on DP cards, and there's another script pointer within the
	 * header.
	 *
	 * offset + 0   ( 8 bits): version
	 * offset + 1   ( 8 bits): header length
	 * offset + 2   ( 8 bits): record length
	 * offset + 3   ( 8 bits): number of records
	 * offset + 4   ( 8 bits): record header length
	 * offset + 5   (16 bits): pointer to first output script table
	 */

	struct drm_nouveau_private *dev_priv = dev->dev_private;
	struct nvbios *bios = &dev_priv->vbios;
	uint8_t *table = &bios->data[bios->display.script_table_ptr];
	uint8_t *otable = NULL;
	uint16_t script;
	int i = 0;

	if (!bios->display.script_table_ptr) {
		NV_ERROR(dev, "No pointer to output script table\n");
		return 1;
	}

	/*
	 * Nothing useful has been in any of the pre-2.0 tables I've seen,
	 * so until they are, we really don't need to care.
	 */
	if (table[0] < 0x20)
		return 1;

	if (table[0] != 0x20 && table[0] != 0x21) {
		NV_ERROR(dev, "Output script table version 0x%02x unknown\n",
			 table[0]);
		return 1;
	}

	/*
	 * The output script tables describing a particular output type
	 * look as follows:
	 *
	 * offset + 0   (32 bits): output this table matches (hash of DCB)
	 * offset + 4   ( 8 bits): unknown
	 * offset + 5   ( 8 bits): number of configurations
	 * offset + 6   (16 bits): pointer to some script
	 * offset + 8   (16 bits): pointer to some script
	 *
	 * headerlen == 10
	 * offset + 10           : configuration 0
	 *
	 * headerlen == 12
	 * offset + 10           : pointer to some script
	 * offset + 12           : configuration 0
	 *
	 * Each config entry is as follows:
	 *
	 * offset + 0   (16 bits): unknown, assumed to be a match value
	 * offset + 2   (16 bits): pointer to script table (clock set?)
	 * offset + 4   (16 bits): pointer to script table (reset?)
	 *
	 * There doesn't appear to be a count value to say how many
	 * entries exist in each script table, instead, a 0 value in
	 * the first 16-bit word seems to indicate both the end of the
	 * list and the default entry.  The second 16-bit word in the
	 * script tables is a pointer to the script to execute.
	 */

	NV_DEBUG_KMS(dev, "Searching for output entry for %d %d %d\n",
			dcbent->type, dcbent->location, dcbent->or);
	otable = bios_output_config_match(dev, dcbent, table[1] +
					  bios->display.script_table_ptr,
					  table[2], table[3], table[0] >= 0x21);
	if (!otable) {
		NV_ERROR(dev, "Couldn't find matching output script table\n");
		return 1;
	}

	if (pxclk < -2 || pxclk > 0) {
		/* Try to find matching script table entry */
		for (i = 0; i < otable[5]; i++) {
			if (ROM16(otable[table[4] + i*6]) == sub)
				break;
		}

		if (i == otable[5]) {
			NV_ERROR(dev, "Table 0x%04x not found for %d/%d, "
				      "using first\n",
				 sub, dcbent->type, dcbent->or);
			i = 0;
		}
	}

	if (pxclk == 0) {
		script = ROM16(otable[6]);
		if (!script) {
			NV_DEBUG_KMS(dev, "output script 0 not found\n");
			return 1;
		}

		NV_TRACE(dev, "0x%04X: parsing output script 0\n", script);
		nouveau_bios_run_init_table(dev, script, dcbent);
	} else
	if (pxclk == -1) {
		script = ROM16(otable[8]);
		if (!script) {
			NV_DEBUG_KMS(dev, "output script 1 not found\n");
			return 1;
		}

		NV_TRACE(dev, "0x%04X: parsing output script 1\n", script);
		nouveau_bios_run_init_table(dev, script, dcbent);
	} else
	if (pxclk == -2) {
		if (table[4] >= 12)
			script = ROM16(otable[10]);
		else
			script = 0;
		if (!script) {
			NV_DEBUG_KMS(dev, "output script 2 not found\n");
			return 1;
		}

		NV_TRACE(dev, "0x%04X: parsing output script 2\n", script);
		nouveau_bios_run_init_table(dev, script, dcbent);
	} else
	if (pxclk > 0) {
		script = ROM16(otable[table[4] + i*6 + 2]);
		if (script)
			script = clkcmptable(bios, script, pxclk);
		if (!script) {
			NV_ERROR(dev, "clock script 0 not found\n");
			return 1;
		}

		NV_TRACE(dev, "0x%04X: parsing clock script 0\n", script);
		nouveau_bios_run_init_table(dev, script, dcbent);
	} else
	if (pxclk < 0) {
		script = ROM16(otable[table[4] + i*6 + 4]);
		if (script)
			script = clkcmptable(bios, script, -pxclk);
		if (!script) {
			NV_DEBUG_KMS(dev, "clock script 1 not found\n");
			return 1;
		}

		NV_TRACE(dev, "0x%04X: parsing clock script 1\n", script);
		nouveau_bios_run_init_table(dev, script, dcbent);
	}

	return 0;
}


int run_tmds_table(struct drm_device *dev, struct dcb_entry *dcbent, int head, int pxclk)
{
	/*
	 * the pxclk parameter is in kHz
	 *
	 * This runs the TMDS regs setting code found on BIT bios cards
	 *
	 * For ffs(or) == 1 use the first table, for ffs(or) == 2 and
	 * ffs(or) == 3, use the second.
	 */

	struct drm_nouveau_private *dev_priv = dev->dev_private;
	struct nvbios *bios = &dev_priv->vbios;
	int cv = bios->chip_version;
	uint16_t clktable = 0, scriptptr;
	uint32_t sel_clk_binding, sel_clk;

	/* pre-nv17 off-chip tmds uses scripts, post nv17 doesn't */
	if (cv >= 0x17 && cv != 0x1a && cv != 0x20 &&
	    dcbent->location != DCB_LOC_ON_CHIP)
		return 0;

	switch (ffs(dcbent->or)) {
	case 1:
		clktable = bios->tmds.output0_script_ptr;
		break;
	case 2:
	case 3:
		clktable = bios->tmds.output1_script_ptr;
		break;
	}

	if (!clktable) {
		NV_ERROR(dev, "Pixel clock comparison table not found\n");
		return -EINVAL;
	}

	scriptptr = clkcmptable(bios, clktable, pxclk);

	if (!scriptptr) {
		NV_ERROR(dev, "TMDS output init script not found\n");
		return -ENOENT;
	}

	/* don't let script change pll->head binding */
	sel_clk_binding = bios_rd32(bios, NV_PRAMDAC_SEL_CLK) & 0x50000;
	run_digital_op_script(dev, scriptptr, dcbent, head, pxclk >= 165000);
	sel_clk = NVReadRAMDAC(dev, 0, NV_PRAMDAC_SEL_CLK) & ~0x50000;
	NVWriteRAMDAC(dev, 0, NV_PRAMDAC_SEL_CLK, sel_clk | sel_clk_binding);

	return 0;
}

int get_pll_limits(struct drm_device *dev, uint32_t limit_match, struct pll_lims *pll_lim)
{
	/*
	 * PLL limits table
	 *
	 * Version 0x10: NV30, NV31
	 * One byte header (version), one record of 24 bytes
	 * Version 0x11: NV36 - Not implemented
	 * Seems to have same record style as 0x10, but 3 records rather than 1
	 * Version 0x20: Found on Geforce 6 cards
	 * Trivial 4 byte BIT header. 31 (0x1f) byte record length
	 * Version 0x21: Found on Geforce 7, 8 and some Geforce 6 cards
	 * 5 byte header, fifth byte of unknown purpose. 35 (0x23) byte record
	 * length in general, some (integrated) have an extra configuration byte
	 * Version 0x30: Found on Geforce 8, separates the register mapping
	 * from the limits tables.
	 */

	struct drm_nouveau_private *dev_priv = dev->dev_private;
	struct nvbios *bios = &dev_priv->vbios;
	int cv = bios->chip_version, pllindex = 0;
	uint8_t pll_lim_ver = 0, headerlen = 0, recordlen = 0, entries = 0;
	uint32_t crystal_strap_mask, crystal_straps;

	if (!bios->pll_limit_tbl_ptr) {
		if (cv == 0x30 || cv == 0x31 || cv == 0x35 || cv == 0x36 ||
		    cv >= 0x40) {
			NV_ERROR(dev, "Pointer to PLL limits table invalid\n");
			return -EINVAL;
		}
	} else
		pll_lim_ver = bios->data[bios->pll_limit_tbl_ptr];

	crystal_strap_mask = 1 << 6;
	/* open coded dev->twoHeads test */
	if (cv > 0x10 && cv != 0x15 && cv != 0x1a && cv != 0x20)
		crystal_strap_mask |= 1 << 22;
	crystal_straps = nvReadEXTDEV(dev, NV_PEXTDEV_BOOT_0) &
							crystal_strap_mask;

	switch (pll_lim_ver) {
	/*
	 * We use version 0 to indicate a pre limit table bios (single stage
	 * pll) and load the hard coded limits instead.
	 */
	case 0:
		break;
	case 0x10:
	case 0x11:
		/*
		 * Strictly v0x11 has 3 entries, but the last two don't seem
		 * to get used.
		 */
		headerlen = 1;
		recordlen = 0x18;
		entries = 1;
		pllindex = 0;
		break;
	case 0x20:
	case 0x21:
	case 0x30:
	case 0x40:
		headerlen = bios->data[bios->pll_limit_tbl_ptr + 1];
		recordlen = bios->data[bios->pll_limit_tbl_ptr + 2];
		entries = bios->data[bios->pll_limit_tbl_ptr + 3];
		break;
	default:
		NV_ERROR(dev, "PLL limits table revision 0x%X not currently "
				"supported\n", pll_lim_ver);
		return -ENOSYS;
	}

	/* initialize all members to zero */
	memset(pll_lim, 0, sizeof(struct pll_lims));

	if (pll_lim_ver == 0x10 || pll_lim_ver == 0x11) {
		uint8_t *pll_rec = &bios->data[bios->pll_limit_tbl_ptr + headerlen + recordlen * pllindex];

		pll_lim->vco1.minfreq = ROM32(pll_rec[0]);
		pll_lim->vco1.maxfreq = ROM32(pll_rec[4]);
		pll_lim->vco2.minfreq = ROM32(pll_rec[8]);
		pll_lim->vco2.maxfreq = ROM32(pll_rec[12]);
		pll_lim->vco1.min_inputfreq = ROM32(pll_rec[16]);
		pll_lim->vco2.min_inputfreq = ROM32(pll_rec[20]);
		pll_lim->vco1.max_inputfreq = pll_lim->vco2.max_inputfreq = INT_MAX;

		/* these values taken from nv30/31/36 */
		pll_lim->vco1.min_n = 0x1;
		if (cv == 0x36)
			pll_lim->vco1.min_n = 0x5;
		pll_lim->vco1.max_n = 0xff;
		pll_lim->vco1.min_m = 0x1;
		pll_lim->vco1.max_m = 0xd;
		pll_lim->vco2.min_n = 0x4;
		/*
		 * On nv30, 31, 36 (i.e. all cards with two stage PLLs with this
		 * table version (apart from nv35)), N2 is compared to
		 * maxN2 (0x46) and 10 * maxM2 (0x4), so set maxN2 to 0x28 and
		 * save a comparison
		 */
		pll_lim->vco2.max_n = 0x28;
		if (cv == 0x30 || cv == 0x35)
			/* only 5 bits available for N2 on nv30/35 */
			pll_lim->vco2.max_n = 0x1f;
		pll_lim->vco2.min_m = 0x1;
		pll_lim->vco2.max_m = 0x4;
		pll_lim->max_log2p = 0x7;
		pll_lim->max_usable_log2p = 0x6;
	} else if (pll_lim_ver == 0x20 || pll_lim_ver == 0x21) {
		uint16_t plloffs = bios->pll_limit_tbl_ptr + headerlen;
		uint32_t reg = 0; /* default match */
		uint8_t *pll_rec;
		int i;

		/*
		 * First entry is default match, if nothing better. warn if
		 * reg field nonzero
		 */
		if (ROM32(bios->data[plloffs]))
			NV_WARN(dev, "Default PLL limit entry has non-zero "
				       "register field\n");

		if (limit_match > MAX_PLL_TYPES)
			/* we've been passed a reg as the match */
			reg = limit_match;
		else /* limit match is a pll type */
			for (i = 1; i < entries && !reg; i++) {
				uint32_t cmpreg = ROM32(bios->data[plloffs + recordlen * i]);

				if (limit_match == NVPLL &&
				    (cmpreg == NV_PRAMDAC_NVPLL_COEFF || cmpreg == 0x4000))
					reg = cmpreg;
				if (limit_match == MPLL &&
				    (cmpreg == NV_PRAMDAC_MPLL_COEFF || cmpreg == 0x4020))
					reg = cmpreg;
				if (limit_match == VPLL1 &&
				    (cmpreg == NV_PRAMDAC_VPLL_COEFF || cmpreg == 0x4010))
					reg = cmpreg;
				if (limit_match == VPLL2 &&
				    (cmpreg == NV_RAMDAC_VPLL2 || cmpreg == 0x4018))
					reg = cmpreg;
			}

		for (i = 1; i < entries; i++)
			if (ROM32(bios->data[plloffs + recordlen * i]) == reg) {
				pllindex = i;
				break;
			}

		pll_rec = &bios->data[plloffs + recordlen * pllindex];

		BIOSLOG(bios, "Loading PLL limits for reg 0x%08x\n",
			pllindex ? reg : 0);

		/*
		 * Frequencies are stored in tables in MHz, kHz are more
		 * useful, so we convert.
		 */

		/* What output frequencies can each VCO generate? */
		pll_lim->vco1.minfreq = ROM16(pll_rec[4]) * 1000;
		pll_lim->vco1.maxfreq = ROM16(pll_rec[6]) * 1000;
		pll_lim->vco2.minfreq = ROM16(pll_rec[8]) * 1000;
		pll_lim->vco2.maxfreq = ROM16(pll_rec[10]) * 1000;

		/* What input frequencies they accept (past the m-divider)? */
		pll_lim->vco1.min_inputfreq = ROM16(pll_rec[12]) * 1000;
		pll_lim->vco2.min_inputfreq = ROM16(pll_rec[14]) * 1000;
		pll_lim->vco1.max_inputfreq = ROM16(pll_rec[16]) * 1000;
		pll_lim->vco2.max_inputfreq = ROM16(pll_rec[18]) * 1000;

		/* What values are accepted as multiplier and divider? */
		pll_lim->vco1.min_n = pll_rec[20];
		pll_lim->vco1.max_n = pll_rec[21];
		pll_lim->vco1.min_m = pll_rec[22];
		pll_lim->vco1.max_m = pll_rec[23];
		pll_lim->vco2.min_n = pll_rec[24];
		pll_lim->vco2.max_n = pll_rec[25];
		pll_lim->vco2.min_m = pll_rec[26];
		pll_lim->vco2.max_m = pll_rec[27];

		pll_lim->max_usable_log2p = pll_lim->max_log2p = pll_rec[29];
		if (pll_lim->max_log2p > 0x7)
			/* pll decoding in nv_hw.c assumes never > 7 */
			NV_WARN(dev, "Max log2 P value greater than 7 (%d)\n",
				pll_lim->max_log2p);
		if (cv < 0x60)
			pll_lim->max_usable_log2p = 0x6;
		pll_lim->log2p_bias = pll_rec[30];

		if (recordlen > 0x22)
			pll_lim->refclk = ROM32(pll_rec[31]);

		if (recordlen > 0x23 && pll_rec[35])
			NV_WARN(dev,
				"Bits set in PLL configuration byte (%x)\n",
				pll_rec[35]);

		/* C51 special not seen elsewhere */
		if (cv == 0x51 && !pll_lim->refclk) {
			uint32_t sel_clk = bios_rd32(bios, NV_PRAMDAC_SEL_CLK);

			if (((limit_match == NV_PRAMDAC_VPLL_COEFF || limit_match == VPLL1) && sel_clk & 0x20) ||
			    ((limit_match == NV_RAMDAC_VPLL2 || limit_match == VPLL2) && sel_clk & 0x80)) {
				if (bios_idxprt_rd(bios, NV_CIO_CRX__COLOR, NV_CIO_CRE_CHIP_ID_INDEX) < 0xa3)
					pll_lim->refclk = 200000;
				else
					pll_lim->refclk = 25000;
			}
		}
	} else if (pll_lim_ver == 0x30) { /* ver 0x30 */
		uint8_t *entry = &bios->data[bios->pll_limit_tbl_ptr + headerlen];
		uint8_t *record = NULL;
		int i;

		BIOSLOG(bios, "Loading PLL limits for register 0x%08x\n",
			limit_match);

		for (i = 0; i < entries; i++, entry += recordlen) {
			if (ROM32(entry[3]) == limit_match) {
				record = &bios->data[ROM16(entry[1])];
				break;
			}
		}

		if (!record) {
			NV_ERROR(dev, "Register 0x%08x not found in PLL "
				 "limits table", limit_match);
			return -ENOENT;
		}

		pll_lim->vco1.minfreq = ROM16(record[0]) * 1000;
		pll_lim->vco1.maxfreq = ROM16(record[2]) * 1000;
		pll_lim->vco2.minfreq = ROM16(record[4]) * 1000;
		pll_lim->vco2.maxfreq = ROM16(record[6]) * 1000;
		pll_lim->vco1.min_inputfreq = ROM16(record[8]) * 1000;
		pll_lim->vco2.min_inputfreq = ROM16(record[10]) * 1000;
		pll_lim->vco1.max_inputfreq = ROM16(record[12]) * 1000;
		pll_lim->vco2.max_inputfreq = ROM16(record[14]) * 1000;
		pll_lim->vco1.min_n = record[16];
		pll_lim->vco1.max_n = record[17];
		pll_lim->vco1.min_m = record[18];
		pll_lim->vco1.max_m = record[19];
		pll_lim->vco2.min_n = record[20];
		pll_lim->vco2.max_n = record[21];
		pll_lim->vco2.min_m = record[22];
		pll_lim->vco2.max_m = record[23];
		pll_lim->max_usable_log2p = pll_lim->max_log2p = record[25];
		pll_lim->log2p_bias = record[27];
		pll_lim->refclk = ROM32(record[28]);
	} else if (pll_lim_ver) { /* ver 0x40 */
		uint8_t *entry = &bios->data[bios->pll_limit_tbl_ptr + headerlen];
		uint8_t *record = NULL;
		int i;

		BIOSLOG(bios, "Loading PLL limits for register 0x%08x\n",
			limit_match);

		for (i = 0; i < entries; i++, entry += recordlen) {
			if (ROM32(entry[3]) == limit_match) {
				record = &bios->data[ROM16(entry[1])];
				break;
			}
		}

		if (!record) {
			NV_ERROR(dev, "Register 0x%08x not found in PLL "
				 "limits table", limit_match);
			return -ENOENT;
		}

		pll_lim->vco1.minfreq = ROM16(record[0]) * 1000;
		pll_lim->vco1.maxfreq = ROM16(record[2]) * 1000;
		pll_lim->vco1.min_inputfreq = ROM16(record[4]) * 1000;
		pll_lim->vco1.max_inputfreq = ROM16(record[6]) * 1000;
		pll_lim->vco1.min_m = record[8];
		pll_lim->vco1.max_m = record[9];
		pll_lim->vco1.min_n = record[10];
		pll_lim->vco1.max_n = record[11];
		pll_lim->min_p = record[12];
		pll_lim->max_p = record[13];
		/* where did this go to?? */
		if (limit_match == 0x00614100 || limit_match == 0x00614900)
			pll_lim->refclk = 27000;
		else
			pll_lim->refclk = 100000;
	}

	/*
	 * By now any valid limit table ought to have set a max frequency for
	 * vco1, so if it's zero it's either a pre limit table bios, or one
	 * with an empty limit table (seen on nv18)
	 */
	if (!pll_lim->vco1.maxfreq) {
		pll_lim->vco1.minfreq = bios->fminvco;
		pll_lim->vco1.maxfreq = bios->fmaxvco;
		pll_lim->vco1.min_inputfreq = 0;
		pll_lim->vco1.max_inputfreq = INT_MAX;
		pll_lim->vco1.min_n = 0x1;
		pll_lim->vco1.max_n = 0xff;
		pll_lim->vco1.min_m = 0x1;
		if (crystal_straps == 0) {
			/* nv05 does this, nv11 doesn't, nv10 unknown */
			if (cv < 0x11)
				pll_lim->vco1.min_m = 0x7;
			pll_lim->vco1.max_m = 0xd;
		} else {
			if (cv < 0x11)
				pll_lim->vco1.min_m = 0x8;
			pll_lim->vco1.max_m = 0xe;
		}
		if (cv < 0x17 || cv == 0x1a || cv == 0x20)
			pll_lim->max_log2p = 4;
		else
			pll_lim->max_log2p = 5;
		pll_lim->max_usable_log2p = pll_lim->max_log2p;
	}

	if (!pll_lim->refclk)
		switch (crystal_straps) {
		case 0:
			pll_lim->refclk = 13500;
			break;
		case (1 << 6):
			pll_lim->refclk = 14318;
			break;
		case (1 << 22):
			pll_lim->refclk = 27000;
			break;
		case (1 << 22 | 1 << 6):
			pll_lim->refclk = 25000;
			break;
		}

	NV_DEBUG(dev, "pll.vco1.minfreq: %d\n", pll_lim->vco1.minfreq);
	NV_DEBUG(dev, "pll.vco1.maxfreq: %d\n", pll_lim->vco1.maxfreq);
	NV_DEBUG(dev, "pll.vco1.min_inputfreq: %d\n", pll_lim->vco1.min_inputfreq);
	NV_DEBUG(dev, "pll.vco1.max_inputfreq: %d\n", pll_lim->vco1.max_inputfreq);
	NV_DEBUG(dev, "pll.vco1.min_n: %d\n", pll_lim->vco1.min_n);
	NV_DEBUG(dev, "pll.vco1.max_n: %d\n", pll_lim->vco1.max_n);
	NV_DEBUG(dev, "pll.vco1.min_m: %d\n", pll_lim->vco1.min_m);
	NV_DEBUG(dev, "pll.vco1.max_m: %d\n", pll_lim->vco1.max_m);
	if (pll_lim->vco2.maxfreq) {
		NV_DEBUG(dev, "pll.vco2.minfreq: %d\n", pll_lim->vco2.minfreq);
		NV_DEBUG(dev, "pll.vco2.maxfreq: %d\n", pll_lim->vco2.maxfreq);
		NV_DEBUG(dev, "pll.vco2.min_inputfreq: %d\n", pll_lim->vco2.min_inputfreq);
		NV_DEBUG(dev, "pll.vco2.max_inputfreq: %d\n", pll_lim->vco2.max_inputfreq);
		NV_DEBUG(dev, "pll.vco2.min_n: %d\n", pll_lim->vco2.min_n);
		NV_DEBUG(dev, "pll.vco2.max_n: %d\n", pll_lim->vco2.max_n);
		NV_DEBUG(dev, "pll.vco2.min_m: %d\n", pll_lim->vco2.min_m);
		NV_DEBUG(dev, "pll.vco2.max_m: %d\n", pll_lim->vco2.max_m);
	}
	if (!pll_lim->max_p) {
		NV_DEBUG(dev, "pll.max_log2p: %d\n", pll_lim->max_log2p);
		NV_DEBUG(dev, "pll.log2p_bias: %d\n", pll_lim->log2p_bias);
	} else {
		NV_DEBUG(dev, "pll.min_p: %d\n", pll_lim->min_p);
		NV_DEBUG(dev, "pll.max_p: %d\n", pll_lim->max_p);
	}
	NV_DEBUG(dev, "pll.refclk: %d\n", pll_lim->refclk);

	return 0;
}

static void parse_bios_version(struct drm_device *dev, struct nvbios *bios, uint16_t offset)
{
	/*
	 * offset + 0  (8 bits): Micro version
	 * offset + 1  (8 bits): Minor version
	 * offset + 2  (8 bits): Chip version
	 * offset + 3  (8 bits): Major version
	 */

	bios->major_version = bios->data[offset + 3];
	bios->chip_version = bios->data[offset + 2];
	NV_TRACE(dev, "Bios version %02x.%02x.%02x.%02x\n",
		 bios->data[offset + 3], bios->data[offset + 2],
		 bios->data[offset + 1], bios->data[offset]);
}

static void parse_script_table_pointers(struct nvbios *bios, uint16_t offset)
{
	/*
	 * Parses the init table segment for pointers used in script execution.
	 *
	 * offset + 0  (16 bits): init script tables pointer
	 * offset + 2  (16 bits): macro index table pointer
	 * offset + 4  (16 bits): macro table pointer
	 * offset + 6  (16 bits): condition table pointer
	 * offset + 8  (16 bits): io condition table pointer
	 * offset + 10 (16 bits): io flag condition table pointer
	 * offset + 12 (16 bits): init function table pointer
	 */

	bios->init_script_tbls_ptr = ROM16(bios->data[offset]);
	bios->macro_index_tbl_ptr = ROM16(bios->data[offset + 2]);
	bios->macro_tbl_ptr = ROM16(bios->data[offset + 4]);
	bios->condition_tbl_ptr = ROM16(bios->data[offset + 6]);
	bios->io_condition_tbl_ptr = ROM16(bios->data[offset + 8]);
	bios->io_flag_condition_tbl_ptr = ROM16(bios->data[offset + 10]);
	bios->init_function_tbl_ptr = ROM16(bios->data[offset + 12]);
}

static int parse_bit_A_tbl_entry(struct drm_device *dev, struct nvbios *bios, struct bit_entry *bitentry)
{
	/*
	 * Parses the load detect values for g80 cards.
	 *
	 * offset + 0 (16 bits): loadval table pointer
	 */

	uint16_t load_table_ptr;
	uint8_t version, headerlen, entrylen, num_entries;

	if (bitentry->length != 3) {
		NV_ERROR(dev, "Do not understand BIT A table\n");
		return -EINVAL;
	}

	load_table_ptr = ROM16(bios->data[bitentry->offset]);

	if (load_table_ptr == 0x0) {
		NV_ERROR(dev, "Pointer to BIT loadval table invalid\n");
		return -EINVAL;
	}

	version = bios->data[load_table_ptr];

	if (version != 0x10) {
		NV_ERROR(dev, "BIT loadval table version %d.%d not supported\n",
			 version >> 4, version & 0xF);
		return -ENOSYS;
	}

	headerlen = bios->data[load_table_ptr + 1];
	entrylen = bios->data[load_table_ptr + 2];
	num_entries = bios->data[load_table_ptr + 3];

	if (headerlen != 4 || entrylen != 4 || num_entries != 2) {
		NV_ERROR(dev, "Do not understand BIT loadval table\n");
		return -EINVAL;
	}

	/* First entry is normal dac, 2nd tv-out perhaps? */
	bios->dactestval = ROM32(bios->data[load_table_ptr + headerlen]) & 0x3ff;

	return 0;
}

static int parse_bit_C_tbl_entry(struct drm_device *dev, struct nvbios *bios, struct bit_entry *bitentry)
{
	/*
	 * offset + 8  (16 bits): PLL limits table pointer
	 *
	 * There's more in here, but that's unknown.
	 */

	if (bitentry->length < 10) {
		NV_ERROR(dev, "Do not understand BIT C table\n");
		return -EINVAL;
	}

	bios->pll_limit_tbl_ptr = ROM16(bios->data[bitentry->offset + 8]);

	return 0;
}

static int parse_bit_display_tbl_entry(struct drm_device *dev, struct nvbios *bios, struct bit_entry *bitentry)
{
	/*
	 * Parses the flat panel table segment that the bit entry points to.
	 * Starting at bitentry->offset:
	 *
	 * offset + 0  (16 bits): ??? table pointer - seems to have 18 byte
	 * records beginning with a freq.
	 * offset + 2  (16 bits): mode table pointer
	 */

	if (bitentry->length != 4) {
		NV_ERROR(dev, "Do not understand BIT display table\n");
		return -EINVAL;
	}

	bios->fp.fptablepointer = ROM16(bios->data[bitentry->offset + 2]);

	return 0;
}

static int parse_bit_init_tbl_entry(struct drm_device *dev, struct nvbios *bios, struct bit_entry *bitentry)
{
	/*
	 * Parses the init table segment that the bit entry points to.
	 *
	 * See parse_script_table_pointers for layout
	 */

	if (bitentry->length < 14) {
		NV_ERROR(dev, "Do not understand init table\n");
		return -EINVAL;
	}

	parse_script_table_pointers(bios, bitentry->offset);

	if (bitentry->length >= 16)
		bios->some_script_ptr = ROM16(bios->data[bitentry->offset + 14]);
	if (bitentry->length >= 18)
		bios->init96_tbl_ptr = ROM16(bios->data[bitentry->offset + 16]);

	return 0;
}

static int parse_bit_i_tbl_entry(struct drm_device *dev, struct nvbios *bios, struct bit_entry *bitentry)
{
	/*
	 * BIT 'i' (info?) table
	 *
	 * offset + 0  (32 bits): BIOS version dword (as in B table)
	 * offset + 5  (8  bits): BIOS feature byte (same as for BMP?)
	 * offset + 13 (16 bits): pointer to table containing DAC load
	 * detection comparison values
	 *
	 * There's other things in the table, purpose unknown
	 */

	uint16_t daccmpoffset;
	uint8_t dacver, dacheaderlen;

	if (bitentry->length < 6) {
		NV_ERROR(dev, "BIT i table too short for needed information\n");
		return -EINVAL;
	}

	parse_bios_version(dev, bios, bitentry->offset);

	/*
	 * bit 4 seems to indicate a mobile bios (doesn't suffer from BMP's
	 * Quadro identity crisis), other bits possibly as for BMP feature byte
	 */
	bios->feature_byte = bios->data[bitentry->offset + 5];
	bios->is_mobile = bios->feature_byte & FEATURE_MOBILE;

	if (bitentry->length < 15) {
		NV_WARN(dev, "BIT i table not long enough for DAC load "
			       "detection comparison table\n");
		return -EINVAL;
	}

	daccmpoffset = ROM16(bios->data[bitentry->offset + 13]);

	/* doesn't exist on g80 */
	if (!daccmpoffset)
		return 0;

	/*
	 * The first value in the table, following the header, is the
	 * comparison value, the second entry is a comparison value for
	 * TV load detection.
	 */

	dacver = bios->data[daccmpoffset];
	dacheaderlen = bios->data[daccmpoffset + 1];

	if (dacver != 0x00 && dacver != 0x10) {
		NV_WARN(dev, "DAC load detection comparison table version "
			       "%d.%d not known\n", dacver >> 4, dacver & 0xf);
		return -ENOSYS;
	}

	bios->dactestval = ROM32(bios->data[daccmpoffset + dacheaderlen]);
	bios->tvdactestval = ROM32(bios->data[daccmpoffset + dacheaderlen + 4]);

	return 0;
}

static int parse_bit_lvds_tbl_entry(struct drm_device *dev, struct nvbios *bios, struct bit_entry *bitentry)
{
	/*
	 * Parses the LVDS table segment that the bit entry points to.
	 * Starting at bitentry->offset:
	 *
	 * offset + 0  (16 bits): LVDS strap xlate table pointer
	 */

	if (bitentry->length != 2) {
		NV_ERROR(dev, "Do not understand BIT LVDS table\n");
		return -EINVAL;
	}

	/*
	 * No idea if it's still called the LVDS manufacturer table, but
	 * the concept's close enough.
	 */
	bios->fp.lvdsmanufacturerpointer = ROM16(bios->data[bitentry->offset]);

	return 0;
}

static int
parse_bit_M_tbl_entry(struct drm_device *dev, struct nvbios *bios,
		      struct bit_entry *bitentry)
{
	/*
	 * offset + 2  (8  bits): number of options in an
	 * 	INIT_RAM_RESTRICT_ZM_REG_GROUP opcode option set
	 * offset + 3  (16 bits): pointer to strap xlate table for RAM
	 * 	restrict option selection
	 *
	 * There's a bunch of bits in this table other than the RAM restrict
	 * stuff that we don't use - their use currently unknown
	 */

	/*
	 * Older bios versions don't have a sufficiently long table for
	 * what we want
	 */
	if (bitentry->length < 0x5)
		return 0;

	if (bitentry->id[1] < 2) {
		bios->ram_restrict_group_count = bios->data[bitentry->offset + 2];
		bios->ram_restrict_tbl_ptr = ROM16(bios->data[bitentry->offset + 3]);
	} else {
		bios->ram_restrict_group_count = bios->data[bitentry->offset + 0];
		bios->ram_restrict_tbl_ptr = ROM16(bios->data[bitentry->offset + 1]);
	}

	return 0;
}

static int parse_bit_tmds_tbl_entry(struct drm_device *dev, struct nvbios *bios, struct bit_entry *bitentry)
{
	/*
	 * Parses the pointer to the TMDS table
	 *
	 * Starting at bitentry->offset:
	 *
	 * offset + 0  (16 bits): TMDS table pointer
	 *
	 * The TMDS table is typically found just before the DCB table, with a
	 * characteristic signature of 0x11,0x13 (1.1 being version, 0x13 being
	 * length?)
	 *
	 * At offset +7 is a pointer to a script, which I don't know how to
	 * run yet.
	 * At offset +9 is a pointer to another script, likewise
	 * Offset +11 has a pointer to a table where the first word is a pxclk
	 * frequency and the second word a pointer to a script, which should be
	 * run if the comparison pxclk frequency is less than the pxclk desired.
	 * This repeats for decreasing comparison frequencies
	 * Offset +13 has a pointer to a similar table
	 * The selection of table (and possibly +7/+9 script) is dictated by
	 * "or" from the DCB.
	 */

	uint16_t tmdstableptr, script1, script2;

	if (bitentry->length != 2) {
		NV_ERROR(dev, "Do not understand BIT TMDS table\n");
		return -EINVAL;
	}

	tmdstableptr = ROM16(bios->data[bitentry->offset]);

	if (tmdstableptr == 0x0) {
		NV_ERROR(dev, "Pointer to TMDS table invalid\n");
		return -EINVAL;
	}

	/* nv50+ has v2.0, but we don't parse it atm */
	if (bios->data[tmdstableptr] != 0x11) {
		NV_WARN(dev,
			"TMDS table revision %d.%d not currently supported\n",
			bios->data[tmdstableptr] >> 4, bios->data[tmdstableptr] & 0xf);
		return -ENOSYS;
	}

	/*
	 * These two scripts are odd: they don't seem to get run even when
	 * they are not stubbed.
	 */
	script1 = ROM16(bios->data[tmdstableptr + 7]);
	script2 = ROM16(bios->data[tmdstableptr + 9]);
	if (bios->data[script1] != 'q' || bios->data[script2] != 'q')
		NV_WARN(dev, "TMDS table script pointers not stubbed\n");

	bios->tmds.output0_script_ptr = ROM16(bios->data[tmdstableptr + 11]);
	bios->tmds.output1_script_ptr = ROM16(bios->data[tmdstableptr + 13]);

	return 0;
}

static int
parse_bit_U_tbl_entry(struct drm_device *dev, struct nvbios *bios,
		      struct bit_entry *bitentry)
{
	/*
	 * Parses the pointer to the G80 output script tables
	 *
	 * Starting at bitentry->offset:
	 *
	 * offset + 0  (16 bits): output script table pointer
	 */

	uint16_t outputscripttableptr;

	if (bitentry->length != 3) {
		NV_ERROR(dev, "Do not understand BIT U table\n");
		return -EINVAL;
	}

	outputscripttableptr = ROM16(bios->data[bitentry->offset]);
	bios->display.script_table_ptr = outputscripttableptr;
	return 0;
}

static int
parse_bit_displayport_tbl_entry(struct drm_device *dev, struct nvbios *bios,
				struct bit_entry *bitentry)
{
	bios->display.dp_table_ptr = ROM16(bios->data[bitentry->offset]);
	return 0;
}

struct bit_table {
	const char id;
	int (* const parse_fn)(struct drm_device *, struct nvbios *, struct bit_entry *);
};

#define BIT_TABLE(id, funcid) ((struct bit_table){ id, parse_bit_##funcid##_tbl_entry })

static int
parse_bit_table(struct nvbios *bios, const uint16_t bitoffset,
		struct bit_table *table)
{
	struct drm_device *dev = bios->dev;
	uint8_t maxentries = bios->data[bitoffset + 4];
	int i, offset;
	struct bit_entry bitentry;

	for (i = 0, offset = bitoffset + 6; i < maxentries; i++, offset += 6) {
		bitentry.id[0] = bios->data[offset];

		if (bitentry.id[0] != table->id)
			continue;

		bitentry.id[1] = bios->data[offset + 1];
		bitentry.length = ROM16(bios->data[offset + 2]);
		bitentry.offset = ROM16(bios->data[offset + 4]);

		return table->parse_fn(dev, bios, &bitentry);
	}

	NV_INFO(dev, "BIT table '%c' not found\n", table->id);
	return -ENOSYS;
}

static int
parse_bit_structure(struct nvbios *bios, const uint16_t bitoffset)
{
	int ret;

	/*
	 * The only restriction on parsing order currently is having 'i' first
	 * for use of bios->*_version or bios->feature_byte while parsing;
	 * functions shouldn't be actually *doing* anything apart from pulling
	 * data from the image into the bios struct, thus no interdependencies
	 */
	ret = parse_bit_table(bios, bitoffset, &BIT_TABLE('i', i));
	if (ret) /* info? */
		return ret;
	if (bios->major_version >= 0x60) /* g80+ */
		parse_bit_table(bios, bitoffset, &BIT_TABLE('A', A));
	ret = parse_bit_table(bios, bitoffset, &BIT_TABLE('C', C));
	if (ret)
		return ret;
	parse_bit_table(bios, bitoffset, &BIT_TABLE('D', display));
	ret = parse_bit_table(bios, bitoffset, &BIT_TABLE('I', init));
	if (ret)
		return ret;
	parse_bit_table(bios, bitoffset, &BIT_TABLE('M', M)); /* memory? */
	parse_bit_table(bios, bitoffset, &BIT_TABLE('L', lvds));
	parse_bit_table(bios, bitoffset, &BIT_TABLE('T', tmds));
	parse_bit_table(bios, bitoffset, &BIT_TABLE('U', U));
	parse_bit_table(bios, bitoffset, &BIT_TABLE('d', displayport));

	return 0;
}

static int parse_bmp_structure(struct drm_device *dev, struct nvbios *bios, unsigned int offset)
{
	/*
	 * Parses the BMP structure for useful things, but does not act on them
	 *
	 * offset +   5: BMP major version
	 * offset +   6: BMP minor version
	 * offset +   9: BMP feature byte
	 * offset +  10: BCD encoded BIOS version
	 *
	 * offset +  18: init script table pointer (for bios versions < 5.10h)
	 * offset +  20: extra init script table pointer (for bios
	 * versions < 5.10h)
	 *
	 * offset +  24: memory init table pointer (used on early bios versions)
	 * offset +  26: SDR memory sequencing setup data table
	 * offset +  28: DDR memory sequencing setup data table
	 *
	 * offset +  54: index of I2C CRTC pair to use for CRT output
	 * offset +  55: index of I2C CRTC pair to use for TV output
	 * offset +  56: index of I2C CRTC pair to use for flat panel output
	 * offset +  58: write CRTC index for I2C pair 0
	 * offset +  59: read CRTC index for I2C pair 0
	 * offset +  60: write CRTC index for I2C pair 1
	 * offset +  61: read CRTC index for I2C pair 1
	 *
	 * offset +  67: maximum internal PLL frequency (single stage PLL)
	 * offset +  71: minimum internal PLL frequency (single stage PLL)
	 *
	 * offset +  75: script table pointers, as described in
	 * parse_script_table_pointers
	 *
	 * offset +  89: TMDS single link output A table pointer
	 * offset +  91: TMDS single link output B table pointer
	 * offset +  95: LVDS single link output A table pointer
	 * offset + 105: flat panel timings table pointer
	 * offset + 107: flat panel strapping translation table pointer
	 * offset + 117: LVDS manufacturer panel config table pointer
	 * offset + 119: LVDS manufacturer strapping translation table pointer
	 *
	 * offset + 142: PLL limits table pointer
	 *
	 * offset + 156: minimum pixel clock for LVDS dual link
	 */

	uint8_t *bmp = &bios->data[offset], bmp_version_major, bmp_version_minor;
	uint16_t bmplength;
	uint16_t legacy_scripts_offset, legacy_i2c_offset;

	/* load needed defaults in case we can't parse this info */
	bios->dcb.i2c[0].write = NV_CIO_CRE_DDC_WR__INDEX;
	bios->dcb.i2c[0].read = NV_CIO_CRE_DDC_STATUS__INDEX;
	bios->dcb.i2c[1].write = NV_CIO_CRE_DDC0_WR__INDEX;
	bios->dcb.i2c[1].read = NV_CIO_CRE_DDC0_STATUS__INDEX;
	bios->digital_min_front_porch = 0x4b;
	bios->fmaxvco = 256000;
	bios->fminvco = 128000;
	bios->fp.duallink_transition_clk = 90000;

	bmp_version_major = bmp[5];
	bmp_version_minor = bmp[6];

	NV_TRACE(dev, "BMP version %d.%d\n",
		 bmp_version_major, bmp_version_minor);

	/*
	 * Make sure that 0x36 is blank and can't be mistaken for a DCB
	 * pointer on early versions
	 */
	if (bmp_version_major < 5)
		*(uint16_t *)&bios->data[0x36] = 0;

	/*
	 * Seems that the minor version was 1 for all major versions prior
	 * to 5. Version 6 could theoretically exist, but I suspect BIT
	 * happened instead.
	 */
	if ((bmp_version_major < 5 && bmp_version_minor != 1) || bmp_version_major > 5) {
		NV_ERROR(dev, "You have an unsupported BMP version. "
				"Please send in your bios\n");
		return -ENOSYS;
	}

	if (bmp_version_major == 0)
		/* nothing that's currently useful in this version */
		return 0;
	else if (bmp_version_major == 1)
		bmplength = 44; /* exact for 1.01 */
	else if (bmp_version_major == 2)
		bmplength = 48; /* exact for 2.01 */
	else if (bmp_version_major == 3)
		bmplength = 54;
		/* guessed - mem init tables added in this version */
	else if (bmp_version_major == 4 || bmp_version_minor < 0x1)
		/* don't know if 5.0 exists... */
		bmplength = 62;
		/* guessed - BMP I2C indices added in version 4*/
	else if (bmp_version_minor < 0x6)
		bmplength = 67; /* exact for 5.01 */
	else if (bmp_version_minor < 0x10)
		bmplength = 75; /* exact for 5.06 */
	else if (bmp_version_minor == 0x10)
		bmplength = 89; /* exact for 5.10h */
	else if (bmp_version_minor < 0x14)
		bmplength = 118; /* exact for 5.11h */
	else if (bmp_version_minor < 0x24)
		/*
		 * Not sure of version where pll limits came in;
		 * certainly exist by 0x24 though.
		 */
		/* length not exact: this is long enough to get lvds members */
		bmplength = 123;
	else if (bmp_version_minor < 0x27)
		/*
		 * Length not exact: this is long enough to get pll limit
		 * member
		 */
		bmplength = 144;
	else
		/*
		 * Length not exact: this is long enough to get dual link
		 * transition clock.
		 */
		bmplength = 158;

	/* checksum */
	if (nv_cksum(bmp, 8)) {
		NV_ERROR(dev, "Bad BMP checksum\n");
		return -EINVAL;
	}

	/*
	 * Bit 4 seems to indicate either a mobile bios or a quadro card --
	 * mobile behaviour consistent (nv11+), quadro only seen nv18gl-nv36gl
	 * (not nv10gl), bit 5 that the flat panel tables are present, and
	 * bit 6 a tv bios.
	 */
	bios->feature_byte = bmp[9];

	parse_bios_version(dev, bios, offset + 10);

	if (bmp_version_major < 5 || bmp_version_minor < 0x10)
		bios->old_style_init = true;
	legacy_scripts_offset = 18;
	if (bmp_version_major < 2)
		legacy_scripts_offset -= 4;
	bios->init_script_tbls_ptr = ROM16(bmp[legacy_scripts_offset]);
	bios->extra_init_script_tbl_ptr = ROM16(bmp[legacy_scripts_offset + 2]);

	if (bmp_version_major > 2) {	/* appears in BMP 3 */
		bios->legacy.mem_init_tbl_ptr = ROM16(bmp[24]);
		bios->legacy.sdr_seq_tbl_ptr = ROM16(bmp[26]);
		bios->legacy.ddr_seq_tbl_ptr = ROM16(bmp[28]);
	}

	legacy_i2c_offset = 0x48;	/* BMP version 2 & 3 */
	if (bmplength > 61)
		legacy_i2c_offset = offset + 54;
	bios->legacy.i2c_indices.crt = bios->data[legacy_i2c_offset];
	bios->legacy.i2c_indices.tv = bios->data[legacy_i2c_offset + 1];
	bios->legacy.i2c_indices.panel = bios->data[legacy_i2c_offset + 2];
	if (bios->data[legacy_i2c_offset + 4])
		bios->dcb.i2c[0].write = bios->data[legacy_i2c_offset + 4];
	if (bios->data[legacy_i2c_offset + 5])
		bios->dcb.i2c[0].read = bios->data[legacy_i2c_offset + 5];
	if (bios->data[legacy_i2c_offset + 6])
		bios->dcb.i2c[1].write = bios->data[legacy_i2c_offset + 6];
	if (bios->data[legacy_i2c_offset + 7])
		bios->dcb.i2c[1].read = bios->data[legacy_i2c_offset + 7];

	if (bmplength > 74) {
		bios->fmaxvco = ROM32(bmp[67]);
		bios->fminvco = ROM32(bmp[71]);
	}
	if (bmplength > 88)
		parse_script_table_pointers(bios, offset + 75);
	if (bmplength > 94) {
		bios->tmds.output0_script_ptr = ROM16(bmp[89]);
		bios->tmds.output1_script_ptr = ROM16(bmp[91]);
		/*
		 * Never observed in use with lvds scripts, but is reused for
		 * 18/24 bit panel interface default for EDID equipped panels
		 * (if_is_24bit not set directly to avoid any oscillation).
		 */
		bios->legacy.lvds_single_a_script_ptr = ROM16(bmp[95]);
	}
	if (bmplength > 108) {
		bios->fp.fptablepointer = ROM16(bmp[105]);
		bios->fp.fpxlatetableptr = ROM16(bmp[107]);
		bios->fp.xlatwidth = 1;
	}
	if (bmplength > 120) {
		bios->fp.lvdsmanufacturerpointer = ROM16(bmp[117]);
		bios->fp.fpxlatemanufacturertableptr = ROM16(bmp[119]);
	}
	if (bmplength > 143)
		bios->pll_limit_tbl_ptr = ROM16(bmp[142]);

	if (bmplength > 157)
		bios->fp.duallink_transition_clk = ROM16(bmp[156]) * 10;

	return 0;
}

static uint16_t findstr(uint8_t *data, int n, const uint8_t *str, int len)
{
	int i, j;

	for (i = 0; i <= (n - len); i++) {
		for (j = 0; j < len; j++)
			if (data[i + j] != str[j])
				break;
		if (j == len)
			return i;
	}

	return 0;
}

static struct dcb_gpio_entry *
new_gpio_entry(struct nvbios *bios)
{
	struct dcb_gpio_table *gpio = &bios->dcb.gpio;

	return &gpio->entry[gpio->entries++];
}

struct dcb_gpio_entry *
nouveau_bios_gpio_entry(struct drm_device *dev, enum dcb_gpio_tag tag)
{
	struct drm_nouveau_private *dev_priv = dev->dev_private;
	struct nvbios *bios = &dev_priv->vbios;
	int i;

	for (i = 0; i < bios->dcb.gpio.entries; i++) {
		if (bios->dcb.gpio.entry[i].tag != tag)
			continue;

		return &bios->dcb.gpio.entry[i];
	}

	return NULL;
}

static void
parse_dcb30_gpio_entry(struct nvbios *bios, uint16_t offset)
{
	struct dcb_gpio_entry *gpio;
	uint16_t ent = ROM16(bios->data[offset]);
	uint8_t line = ent & 0x1f,
		tag = ent >> 5 & 0x3f,
		flags = ent >> 11 & 0x1f;

	if (tag == 0x3f)
		return;

	gpio = new_gpio_entry(bios);

	gpio->tag = tag;
	gpio->line = line;
	gpio->invert = flags != 4;
	gpio->entry = ent;
}

static void
parse_dcb40_gpio_entry(struct nvbios *bios, uint16_t offset)
{
	uint32_t entry = ROM32(bios->data[offset]);
	struct dcb_gpio_entry *gpio;

	if ((entry & 0x0000ff00) == 0x0000ff00)
		return;

	gpio = new_gpio_entry(bios);
	gpio->tag = (entry & 0x0000ff00) >> 8;
	gpio->line = (entry & 0x0000001f) >> 0;
	gpio->state_default = (entry & 0x01000000) >> 24;
	gpio->state[0] = (entry & 0x18000000) >> 27;
	gpio->state[1] = (entry & 0x60000000) >> 29;
	gpio->entry = entry;
}

static void
parse_dcb_gpio_table(struct nvbios *bios)
{
	struct drm_device *dev = bios->dev;
	uint16_t gpio_table_ptr = bios->dcb.gpio_table_ptr;
	uint8_t *gpio_table = &bios->data[gpio_table_ptr];
	int header_len = gpio_table[1],
	    entries = gpio_table[2],
	    entry_len = gpio_table[3];
	void (*parse_entry)(struct nvbios *, uint16_t) = NULL;
	int i;

	if (bios->dcb.version >= 0x40) {
		if (gpio_table_ptr && entry_len != 4) {
			NV_WARN(dev, "Invalid DCB GPIO table entry length.\n");
			return;
		}

		parse_entry = parse_dcb40_gpio_entry;

	} else if (bios->dcb.version >= 0x30) {
		if (gpio_table_ptr && entry_len != 2) {
			NV_WARN(dev, "Invalid DCB GPIO table entry length.\n");
			return;
		}

		parse_entry = parse_dcb30_gpio_entry;

	} else if (bios->dcb.version >= 0x22) {
		/*
		 * DCBs older than v3.0 don't really have a GPIO
		 * table, instead they keep some GPIO info at fixed
		 * locations.
		 */
		uint16_t dcbptr = ROM16(bios->data[0x36]);
		uint8_t *tvdac_gpio = &bios->data[dcbptr - 5];

		if (tvdac_gpio[0] & 1) {
			struct dcb_gpio_entry *gpio = new_gpio_entry(bios);

			gpio->tag = DCB_GPIO_TVDAC0;
			gpio->line = tvdac_gpio[1] >> 4;
			gpio->invert = tvdac_gpio[0] & 2;
		}
	}

	if (!gpio_table_ptr)
		return;

	if (entries > DCB_MAX_NUM_GPIO_ENTRIES) {
		NV_WARN(dev, "Too many entries in the DCB GPIO table.\n");
		entries = DCB_MAX_NUM_GPIO_ENTRIES;
	}

	for (i = 0; i < entries; i++)
		parse_entry(bios, gpio_table_ptr + header_len + entry_len * i);
}

struct dcb_connector_table_entry *
nouveau_bios_connector_entry(struct drm_device *dev, int index)
{
	struct drm_nouveau_private *dev_priv = dev->dev_private;
	struct nvbios *bios = &dev_priv->vbios;
	struct dcb_connector_table_entry *cte;

	if (index >= bios->dcb.connector.entries)
		return NULL;

	cte = &bios->dcb.connector.entry[index];
	if (cte->type == 0xff)
		return NULL;

	return cte;
}

static enum dcb_connector_type
divine_connector_type(struct nvbios *bios, int index)
{
	struct dcb_table *dcb = &bios->dcb;
	unsigned encoders = 0, type = DCB_CONNECTOR_NONE;
	int i;

	for (i = 0; i < dcb->entries; i++) {
		if (dcb->entry[i].connector == index)
			encoders |= (1 << dcb->entry[i].type);
	}

	if (encoders & (1 << OUTPUT_DP)) {
		if (encoders & (1 << OUTPUT_TMDS))
			type = DCB_CONNECTOR_DP;
		else
			type = DCB_CONNECTOR_eDP;
	} else
	if (encoders & (1 << OUTPUT_TMDS)) {
		if (encoders & (1 << OUTPUT_ANALOG))
			type = DCB_CONNECTOR_DVI_I;
		else
			type = DCB_CONNECTOR_DVI_D;
	} else
	if (encoders & (1 << OUTPUT_ANALOG)) {
		type = DCB_CONNECTOR_VGA;
	} else
	if (encoders & (1 << OUTPUT_LVDS)) {
		type = DCB_CONNECTOR_LVDS;
	} else
	if (encoders & (1 << OUTPUT_TV)) {
		type = DCB_CONNECTOR_TV_0;
	}

	return type;
}

static void
apply_dcb_connector_quirks(struct nvbios *bios, int idx)
{
	struct dcb_connector_table_entry *cte = &bios->dcb.connector.entry[idx];
	struct drm_device *dev = bios->dev;

	/* Gigabyte NX85T */
	if ((dev->pdev->device == 0x0421) &&
	    (dev->pdev->subsystem_vendor == 0x1458) &&
	    (dev->pdev->subsystem_device == 0x344c)) {
		if (cte->type == DCB_CONNECTOR_HDMI_1)
			cte->type = DCB_CONNECTOR_DVI_I;
	}
}

static void
parse_dcb_connector_table(struct nvbios *bios)
{
	struct drm_device *dev = bios->dev;
	struct dcb_connector_table *ct = &bios->dcb.connector;
	struct dcb_connector_table_entry *cte;
	uint8_t *conntab = &bios->data[bios->dcb.connector_table_ptr];
	uint8_t *entry;
	int i;

	if (!bios->dcb.connector_table_ptr) {
		NV_DEBUG_KMS(dev, "No DCB connector table present\n");
		return;
	}

	NV_INFO(dev, "DCB connector table: VHER 0x%02x %d %d %d\n",
		conntab[0], conntab[1], conntab[2], conntab[3]);
	if ((conntab[0] != 0x30 && conntab[0] != 0x40) ||
	    (conntab[3] != 2 && conntab[3] != 4)) {
		NV_ERROR(dev, "  Unknown!  Please report.\n");
		return;
	}

	ct->entries = conntab[2];

	entry = conntab + conntab[1];
	cte = &ct->entry[0];
	for (i = 0; i < conntab[2]; i++, entry += conntab[3], cte++) {
		cte->index = i;
		if (conntab[3] == 2)
			cte->entry = ROM16(entry[0]);
		else
			cte->entry = ROM32(entry[0]);

		cte->type  = (cte->entry & 0x000000ff) >> 0;
		cte->index2 = (cte->entry & 0x00000f00) >> 8;
		switch (cte->entry & 0x00033000) {
		case 0x00001000:
			cte->gpio_tag = 0x07;
			break;
		case 0x00002000:
			cte->gpio_tag = 0x08;
			break;
		case 0x00010000:
			cte->gpio_tag = 0x51;
			break;
		case 0x00020000:
			cte->gpio_tag = 0x52;
			break;
		default:
			cte->gpio_tag = 0xff;
			break;
		}

		if (cte->type == 0xff)
			continue;

		apply_dcb_connector_quirks(bios, i);

		NV_INFO(dev, "  %d: 0x%08x: type 0x%02x idx %d tag 0x%02x\n",
			i, cte->entry, cte->type, cte->index, cte->gpio_tag);

		/* check for known types, fallback to guessing the type
		 * from attached encoders if we hit an unknown.
		 */
		switch (cte->type) {
		case DCB_CONNECTOR_VGA:
		case DCB_CONNECTOR_TV_0:
		case DCB_CONNECTOR_TV_1:
		case DCB_CONNECTOR_TV_3:
		case DCB_CONNECTOR_DVI_I:
		case DCB_CONNECTOR_DVI_D:
		case DCB_CONNECTOR_LVDS:
		case DCB_CONNECTOR_DP:
		case DCB_CONNECTOR_eDP:
		case DCB_CONNECTOR_HDMI_0:
		case DCB_CONNECTOR_HDMI_1:
			break;
		default:
			cte->type = divine_connector_type(bios, cte->index);
			NV_WARN(dev, "unknown type, using 0x%02x\n", cte->type);
			break;
		}

		if (nouveau_override_conntype) {
			int type = divine_connector_type(bios, cte->index);
			if (type != cte->type)
				NV_WARN(dev, " -> type 0x%02x\n", cte->type);
		}

	}
}

static struct dcb_entry *new_dcb_entry(struct dcb_table *dcb)
{
	struct dcb_entry *entry = &dcb->entry[dcb->entries];

	memset(entry, 0, sizeof(struct dcb_entry));
	entry->index = dcb->entries++;

	return entry;
}

static void fabricate_vga_output(struct dcb_table *dcb, int i2c, int heads)
{
	struct dcb_entry *entry = new_dcb_entry(dcb);

	entry->type = 0;
	entry->i2c_index = i2c;
	entry->heads = heads;
	entry->location = DCB_LOC_ON_CHIP;
	/* "or" mostly unused in early gen crt modesetting, 0 is fine */
}

static void fabricate_dvi_i_output(struct dcb_table *dcb, bool twoHeads)
{
	struct dcb_entry *entry = new_dcb_entry(dcb);

	entry->type = 2;
	entry->i2c_index = LEGACY_I2C_PANEL;
	entry->heads = twoHeads ? 3 : 1;
	entry->location = !DCB_LOC_ON_CHIP;	/* ie OFF CHIP */
	entry->or = 1;	/* means |0x10 gets set on CRE_LCD__INDEX */
	entry->duallink_possible = false; /* SiI164 and co. are single link */

#if 0
	/*
	 * For dvi-a either crtc probably works, but my card appears to only
	 * support dvi-d.  "nvidia" still attempts to program it for dvi-a,
	 * doing the full fp output setup (program 0x6808.. fp dimension regs,
	 * setting 0x680848 to 0x10000111 to enable, maybe setting 0x680880);
	 * the monitor picks up the mode res ok and lights up, but no pixel
	 * data appears, so the board manufacturer probably connected up the
	 * sync lines, but missed the video traces / components
	 *
	 * with this introduction, dvi-a left as an exercise for the reader.
	 */
	fabricate_vga_output(dcb, LEGACY_I2C_PANEL, entry->heads);
#endif
}

static void fabricate_tv_output(struct dcb_table *dcb, bool twoHeads)
{
	struct dcb_entry *entry = new_dcb_entry(dcb);

	entry->type = 1;
	entry->i2c_index = LEGACY_I2C_TV;
	entry->heads = twoHeads ? 3 : 1;
	entry->location = !DCB_LOC_ON_CHIP;	/* ie OFF CHIP */
}

static bool
parse_dcb20_entry(struct drm_device *dev, struct dcb_table *dcb,
		  uint32_t conn, uint32_t conf, struct dcb_entry *entry)
{
	entry->type = conn & 0xf;
	entry->i2c_index = (conn >> 4) & 0xf;
	entry->heads = (conn >> 8) & 0xf;
	if (dcb->version >= 0x40)
		entry->connector = (conn >> 12) & 0xf;
	entry->bus = (conn >> 16) & 0xf;
	entry->location = (conn >> 20) & 0x3;
	entry->or = (conn >> 24) & 0xf;

	switch (entry->type) {
	case OUTPUT_ANALOG:
		/*
		 * Although the rest of a CRT conf dword is usually
		 * zeros, mac biosen have stuff there so we must mask
		 */
		entry->crtconf.maxfreq = (dcb->version < 0x30) ?
					 (conf & 0xffff) * 10 :
					 (conf & 0xff) * 10000;
		break;
	case OUTPUT_LVDS:
		{
		uint32_t mask;
		if (conf & 0x1)
			entry->lvdsconf.use_straps_for_mode = true;
		if (dcb->version < 0x22) {
			mask = ~0xd;
			/*
			 * The laptop in bug 14567 lies and claims to not use
			 * straps when it does, so assume all DCB 2.0 laptops
			 * use straps, until a broken EDID using one is produced
			 */
			entry->lvdsconf.use_straps_for_mode = true;
			/*
			 * Both 0x4 and 0x8 show up in v2.0 tables; assume they
			 * mean the same thing (probably wrong, but might work)
			 */
			if (conf & 0x4 || conf & 0x8)
				entry->lvdsconf.use_power_scripts = true;
		} else {
			mask = ~0x7;
			if (conf & 0x2)
				entry->lvdsconf.use_acpi_for_edid = true;
			if (conf & 0x4)
				entry->lvdsconf.use_power_scripts = true;
			entry->lvdsconf.sor.link = (conf & 0x00000030) >> 4;
		}
		if (conf & mask) {
			/*
			 * Until we even try to use these on G8x, it's
			 * useless reporting unknown bits.  They all are.
			 */
			if (dcb->version >= 0x40)
				break;

			NV_ERROR(dev, "Unknown LVDS configuration bits, "
				      "please report\n");
		}
		break;
		}
	case OUTPUT_TV:
	{
		if (dcb->version >= 0x30)
			entry->tvconf.has_component_output = conf & (0x8 << 4);
		else
			entry->tvconf.has_component_output = false;

		break;
	}
	case OUTPUT_DP:
		entry->dpconf.sor.link = (conf & 0x00000030) >> 4;
		entry->dpconf.link_bw = (conf & 0x00e00000) >> 21;
		switch ((conf & 0x0f000000) >> 24) {
		case 0xf:
			entry->dpconf.link_nr = 4;
			break;
		case 0x3:
			entry->dpconf.link_nr = 2;
			break;
		default:
			entry->dpconf.link_nr = 1;
			break;
		}
		break;
	case OUTPUT_TMDS:
		entry->tmdsconf.sor.link = (conf & 0x00000030) >> 4;
		break;
	case 0xe:
		/* weird g80 mobile type that "nv" treats as a terminator */
		dcb->entries--;
		return false;
	default:
		break;
	}

	if (dcb->version < 0x40) {
		/* Normal entries consist of a single bit, but dual link has
		 * the next most significant bit set too
		 */
		entry->duallink_possible =
			((1 << (ffs(entry->or) - 1)) * 3 == entry->or);
	} else {
		entry->duallink_possible = (entry->sorconf.link == 3);
	}

	/* unsure what DCB version introduces this, 3.0? */
	if (conf & 0x100000)
		entry->i2c_upper_default = true;

	return true;
}

static bool
parse_dcb15_entry(struct drm_device *dev, struct dcb_table *dcb,
		  uint32_t conn, uint32_t conf, struct dcb_entry *entry)
{
	switch (conn & 0x0000000f) {
	case 0:
		entry->type = OUTPUT_ANALOG;
		break;
	case 1:
		entry->type = OUTPUT_TV;
		break;
	case 2:
	case 3:
		entry->type = OUTPUT_LVDS;
		break;
	case 4:
		switch ((conn & 0x000000f0) >> 4) {
		case 0:
			entry->type = OUTPUT_TMDS;
			break;
		case 1:
			entry->type = OUTPUT_LVDS;
			break;
		default:
			NV_ERROR(dev, "Unknown DCB subtype 4/%d\n",
				 (conn & 0x000000f0) >> 4);
			return false;
		}
		break;
	default:
		NV_ERROR(dev, "Unknown DCB type %d\n", conn & 0x0000000f);
		return false;
	}

	entry->i2c_index = (conn & 0x0003c000) >> 14;
	entry->heads = ((conn & 0x001c0000) >> 18) + 1;
	entry->or = entry->heads; /* same as heads, hopefully safe enough */
	entry->location = (conn & 0x01e00000) >> 21;
	entry->bus = (conn & 0x0e000000) >> 25;
	entry->duallink_possible = false;

	switch (entry->type) {
	case OUTPUT_ANALOG:
		entry->crtconf.maxfreq = (conf & 0xffff) * 10;
		break;
	case OUTPUT_TV:
		entry->tvconf.has_component_output = false;
		break;
	case OUTPUT_LVDS:
		if ((conn & 0x00003f00) != 0x10)
			entry->lvdsconf.use_straps_for_mode = true;
		entry->lvdsconf.use_power_scripts = true;
		break;
	default:
		break;
	}

	return true;
}

static bool parse_dcb_entry(struct drm_device *dev, struct dcb_table *dcb,
			    uint32_t conn, uint32_t conf)
{
	struct dcb_entry *entry = new_dcb_entry(dcb);
	bool ret;

	if (dcb->version >= 0x20)
		ret = parse_dcb20_entry(dev, dcb, conn, conf, entry);
	else
		ret = parse_dcb15_entry(dev, dcb, conn, conf, entry);
	if (!ret)
		return ret;

	read_dcb_i2c_entry(dev, dcb->version, dcb->i2c_table,
			   entry->i2c_index, &dcb->i2c[entry->i2c_index]);

	return true;
}

static
void merge_like_dcb_entries(struct drm_device *dev, struct dcb_table *dcb)
{
	/*
	 * DCB v2.0 lists each output combination separately.
	 * Here we merge compatible entries to have fewer outputs, with
	 * more options
	 */

	int i, newentries = 0;

	for (i = 0; i < dcb->entries; i++) {
		struct dcb_entry *ient = &dcb->entry[i];
		int j;

		for (j = i + 1; j < dcb->entries; j++) {
			struct dcb_entry *jent = &dcb->entry[j];

			if (jent->type == 100) /* already merged entry */
				continue;

			/* merge heads field when all other fields the same */
			if (jent->i2c_index == ient->i2c_index &&
			    jent->type == ient->type &&
			    jent->location == ient->location &&
			    jent->or == ient->or) {
				NV_TRACE(dev, "Merging DCB entries %d and %d\n",
					 i, j);
				ient->heads |= jent->heads;
				jent->type = 100; /* dummy value */
			}
		}
	}

	/* Compact entries merged into others out of dcb */
	for (i = 0; i < dcb->entries; i++) {
		if (dcb->entry[i].type == 100)
			continue;

		if (newentries != i) {
			dcb->entry[newentries] = dcb->entry[i];
			dcb->entry[newentries].index = newentries;
		}
		newentries++;
	}

	dcb->entries = newentries;
}

static bool
apply_dcb_encoder_quirks(struct drm_device *dev, int idx, u32 *conn, u32 *conf)
{
	/* Dell Precision M6300
	 *   DCB entry 2: 02025312 00000010
	 *   DCB entry 3: 02026312 00000020
	 *
	 * Identical, except apparently a different connector on a
	 * different SOR link.  Not a clue how we're supposed to know
	 * which one is in use if it even shares an i2c line...
	 *
	 * Ignore the connector on the second SOR link to prevent
	 * nasty problems until this is sorted (assuming it's not a
	 * VBIOS bug).
	 */
	if ((dev->pdev->device == 0x040d) &&
	    (dev->pdev->subsystem_vendor == 0x1028) &&
	    (dev->pdev->subsystem_device == 0x019b)) {
		if (*conn == 0x02026312 && *conf == 0x00000020)
			return false;
	}

	return true;
}

static int
parse_dcb_table(struct drm_device *dev, struct nvbios *bios, bool twoHeads)
{
	struct drm_nouveau_private *dev_priv = dev->dev_private;
	struct dcb_table *dcb = &bios->dcb;
	uint16_t dcbptr = 0, i2ctabptr = 0;
	uint8_t *dcbtable;
	uint8_t headerlen = 0x4, entries = DCB_MAX_NUM_ENTRIES;
	bool configblock = true;
	int recordlength = 8, confofs = 4;
	int i;

	/* get the offset from 0x36 */
	if (dev_priv->card_type > NV_04) {
		dcbptr = ROM16(bios->data[0x36]);
		if (dcbptr == 0x0000)
			NV_WARN(dev, "No output data (DCB) found in BIOS\n");
	}

	/* this situation likely means a really old card, pre DCB */
	if (dcbptr == 0x0) {
		NV_INFO(dev, "Assuming a CRT output exists\n");
		fabricate_vga_output(dcb, LEGACY_I2C_CRT, 1);

		if (nv04_tv_identify(dev, bios->legacy.i2c_indices.tv) >= 0)
			fabricate_tv_output(dcb, twoHeads);

		return 0;
	}

	dcbtable = &bios->data[dcbptr];

	/* get DCB version */
	dcb->version = dcbtable[0];
	NV_TRACE(dev, "Found Display Configuration Block version %d.%d\n",
		 dcb->version >> 4, dcb->version & 0xf);

	if (dcb->version >= 0x20) { /* NV17+ */
		uint32_t sig;

		if (dcb->version >= 0x30) { /* NV40+ */
			headerlen = dcbtable[1];
			entries = dcbtable[2];
			recordlength = dcbtable[3];
			i2ctabptr = ROM16(dcbtable[4]);
			sig = ROM32(dcbtable[6]);
			dcb->gpio_table_ptr = ROM16(dcbtable[10]);
			dcb->connector_table_ptr = ROM16(dcbtable[20]);
		} else {
			i2ctabptr = ROM16(dcbtable[2]);
			sig = ROM32(dcbtable[4]);
			headerlen = 8;
		}

		if (sig != 0x4edcbdcb) {
			NV_ERROR(dev, "Bad Display Configuration Block "
					"signature (%08X)\n", sig);
			return -EINVAL;
		}
	} else if (dcb->version >= 0x15) { /* some NV11 and NV20 */
		char sig[8] = { 0 };

		strncpy(sig, (char *)&dcbtable[-7], 7);
		i2ctabptr = ROM16(dcbtable[2]);
		recordlength = 10;
		confofs = 6;

		if (strcmp(sig, "DEV_REC")) {
			NV_ERROR(dev, "Bad Display Configuration Block "
					"signature (%s)\n", sig);
			return -EINVAL;
		}
	} else {
		/*
		 * v1.4 (some NV15/16, NV11+) seems the same as v1.5, but always
		 * has the same single (crt) entry, even when tv-out present, so
		 * the conclusion is this version cannot really be used.
		 * v1.2 tables (some NV6/10, and NV15+) normally have the same
		 * 5 entries, which are not specific to the card and so no use.
		 * v1.2 does have an I2C table that read_dcb_i2c_table can
		 * handle, but cards exist (nv11 in #14821) with a bad i2c table
		 * pointer, so use the indices parsed in parse_bmp_structure.
		 * v1.1 (NV5+, maybe some NV4) is entirely unhelpful
		 */
		NV_TRACEWARN(dev, "No useful information in BIOS output table; "
				  "adding all possible outputs\n");
		fabricate_vga_output(dcb, LEGACY_I2C_CRT, 1);

		/*
		 * Attempt to detect TV before DVI because the test
		 * for the former is more accurate and it rules the
		 * latter out.
		 */
		if (nv04_tv_identify(dev,
				     bios->legacy.i2c_indices.tv) >= 0)
			fabricate_tv_output(dcb, twoHeads);

		else if (bios->tmds.output0_script_ptr ||
			 bios->tmds.output1_script_ptr)
			fabricate_dvi_i_output(dcb, twoHeads);

		return 0;
	}

	if (!i2ctabptr)
		NV_WARN(dev, "No pointer to DCB I2C port table\n");
	else {
		dcb->i2c_table = &bios->data[i2ctabptr];
		if (dcb->version >= 0x30)
			dcb->i2c_default_indices = dcb->i2c_table[4];
	}

	if (entries > DCB_MAX_NUM_ENTRIES)
		entries = DCB_MAX_NUM_ENTRIES;

	for (i = 0; i < entries; i++) {
		uint32_t connection, config = 0;

		connection = ROM32(dcbtable[headerlen + recordlength * i]);
		if (configblock)
			config = ROM32(dcbtable[headerlen + confofs + recordlength * i]);

		/* seen on an NV11 with DCB v1.5 */
		if (connection == 0x00000000)
			break;

		/* seen on an NV17 with DCB v2.0 */
		if (connection == 0xffffffff)
			break;

		if ((connection & 0x0000000f) == 0x0000000f)
			continue;

		if (!apply_dcb_encoder_quirks(dev, i, &connection, &config))
			continue;

		NV_TRACEWARN(dev, "Raw DCB entry %d: %08x %08x\n",
			     dcb->entries, connection, config);

		if (!parse_dcb_entry(dev, dcb, connection, config))
			break;
	}

	/*
	 * apart for v2.1+ not being known for requiring merging, this
	 * guarantees dcbent->index is the index of the entry in the rom image
	 */
	if (dcb->version < 0x21)
		merge_like_dcb_entries(dev, dcb);

	if (!dcb->entries)
		return -ENXIO;

	parse_dcb_gpio_table(bios);
	parse_dcb_connector_table(bios);
	return 0;
}

static void
fixup_legacy_connector(struct nvbios *bios)
{
	struct dcb_table *dcb = &bios->dcb;
	int i, i2c, i2c_conn[DCB_MAX_NUM_I2C_ENTRIES] = { };

	/*
	 * DCB 3.0 also has the table in most cases, but there are some cards
	 * where the table is filled with stub entries, and the DCB entriy
	 * indices are all 0.  We don't need the connector indices on pre-G80
	 * chips (yet?) so limit the use to DCB 4.0 and above.
	 */
	if (dcb->version >= 0x40)
		return;

	dcb->connector.entries = 0;

	/*
	 * No known connector info before v3.0, so make it up.  the rule here
	 * is: anything on the same i2c bus is considered to be on the same
	 * connector.  any output without an associated i2c bus is assigned
	 * its own unique connector index.
	 */
	for (i = 0; i < dcb->entries; i++) {
		/*
		 * Ignore the I2C index for on-chip TV-out, as there
		 * are cards with bogus values (nv31m in bug 23212),
		 * and it's otherwise useless.
		 */
		if (dcb->entry[i].type == OUTPUT_TV &&
		    dcb->entry[i].location == DCB_LOC_ON_CHIP)
			dcb->entry[i].i2c_index = 0xf;
		i2c = dcb->entry[i].i2c_index;

		if (i2c_conn[i2c]) {
			dcb->entry[i].connector = i2c_conn[i2c] - 1;
			continue;
		}

		dcb->entry[i].connector = dcb->connector.entries++;
		if (i2c != 0xf)
			i2c_conn[i2c] = dcb->connector.entries;
	}

	/* Fake the connector table as well as just connector indices */
	for (i = 0; i < dcb->connector.entries; i++) {
		dcb->connector.entry[i].index = i;
		dcb->connector.entry[i].type = divine_connector_type(bios, i);
		dcb->connector.entry[i].gpio_tag = 0xff;
	}
}

static void
fixup_legacy_i2c(struct nvbios *bios)
{
	struct dcb_table *dcb = &bios->dcb;
	int i;

	for (i = 0; i < dcb->entries; i++) {
		if (dcb->entry[i].i2c_index == LEGACY_I2C_CRT)
			dcb->entry[i].i2c_index = bios->legacy.i2c_indices.crt;
		if (dcb->entry[i].i2c_index == LEGACY_I2C_PANEL)
			dcb->entry[i].i2c_index = bios->legacy.i2c_indices.panel;
		if (dcb->entry[i].i2c_index == LEGACY_I2C_TV)
			dcb->entry[i].i2c_index = bios->legacy.i2c_indices.tv;
	}
}

static int load_nv17_hwsq_ucode_entry(struct drm_device *dev, struct nvbios *bios, uint16_t hwsq_offset, int entry)
{
	/*
	 * The header following the "HWSQ" signature has the number of entries,
	 * and the entry size
	 *
	 * An entry consists of a dword to write to the sequencer control reg
	 * (0x00001304), followed by the ucode bytes, written sequentially,
	 * starting at reg 0x00001400
	 */

	uint8_t bytes_to_write;
	uint16_t hwsq_entry_offset;
	int i;

	if (bios->data[hwsq_offset] <= entry) {
		NV_ERROR(dev, "Too few entries in HW sequencer table for "
				"requested entry\n");
		return -ENOENT;
	}

	bytes_to_write = bios->data[hwsq_offset + 1];

	if (bytes_to_write != 36) {
		NV_ERROR(dev, "Unknown HW sequencer entry size\n");
		return -EINVAL;
	}

	NV_TRACE(dev, "Loading NV17 power sequencing microcode\n");

	hwsq_entry_offset = hwsq_offset + 2 + entry * bytes_to_write;

	/* set sequencer control */
	bios_wr32(bios, 0x00001304, ROM32(bios->data[hwsq_entry_offset]));
	bytes_to_write -= 4;

	/* write ucode */
	for (i = 0; i < bytes_to_write; i += 4)
		bios_wr32(bios, 0x00001400 + i, ROM32(bios->data[hwsq_entry_offset + i + 4]));

	/* twiddle NV_PBUS_DEBUG_4 */
	bios_wr32(bios, NV_PBUS_DEBUG_4, bios_rd32(bios, NV_PBUS_DEBUG_4) | 0x18);

	return 0;
}

static int load_nv17_hw_sequencer_ucode(struct drm_device *dev,
					struct nvbios *bios)
{
	/*
	 * BMP based cards, from NV17, need a microcode loading to correctly
	 * control the GPIO etc for LVDS panels
	 *
	 * BIT based cards seem to do this directly in the init scripts
	 *
	 * The microcode entries are found by the "HWSQ" signature.
	 */

	const uint8_t hwsq_signature[] = { 'H', 'W', 'S', 'Q' };
	const int sz = sizeof(hwsq_signature);
	int hwsq_offset;

	hwsq_offset = findstr(bios->data, bios->length, hwsq_signature, sz);
	if (!hwsq_offset)
		return 0;

	/* always use entry 0? */
	return load_nv17_hwsq_ucode_entry(dev, bios, hwsq_offset + sz, 0);
}

uint8_t *nouveau_bios_embedded_edid(struct drm_device *dev)
{
	struct drm_nouveau_private *dev_priv = dev->dev_private;
	struct nvbios *bios = &dev_priv->vbios;
	const uint8_t edid_sig[] = {
			0x00, 0xff, 0xff, 0xff, 0xff, 0xff, 0xff, 0x00 };
	uint16_t offset = 0;
	uint16_t newoffset;
	int searchlen = NV_PROM_SIZE;

	if (bios->fp.edid)
		return bios->fp.edid;

	while (searchlen) {
		newoffset = findstr(&bios->data[offset], searchlen,
								edid_sig, 8);
		if (!newoffset)
			return NULL;
		offset += newoffset;
		if (!nv_cksum(&bios->data[offset], EDID1_LEN))
			break;

		searchlen -= offset;
		offset++;
	}

	NV_TRACE(dev, "Found EDID in BIOS\n");

	return bios->fp.edid = &bios->data[offset];
}

void
nouveau_bios_run_init_table(struct drm_device *dev, uint16_t table,
			    struct dcb_entry *dcbent)
{
	struct drm_nouveau_private *dev_priv = dev->dev_private;
	struct nvbios *bios = &dev_priv->vbios;
	struct init_exec iexec = { true, false };

	mutex_lock(&bios->lock);
	bios->display.output = dcbent;
	parse_init_table(bios, table, &iexec);
	bios->display.output = NULL;
	mutex_unlock(&bios->lock);
}

static bool NVInitVBIOS(struct drm_device *dev)
{
	struct drm_nouveau_private *dev_priv = dev->dev_private;
	struct nvbios *bios = &dev_priv->vbios;

	memset(bios, 0, sizeof(struct nvbios));
	mutex_init(&bios->lock);
	bios->dev = dev;

	if (!NVShadowVBIOS(dev, bios->data))
		return false;

	bios->length = NV_PROM_SIZE;
	return true;
}

static int nouveau_parse_vbios_struct(struct drm_device *dev)
{
	struct drm_nouveau_private *dev_priv = dev->dev_private;
	struct nvbios *bios = &dev_priv->vbios;
	const uint8_t bit_signature[] = { 0xff, 0xb8, 'B', 'I', 'T' };
	const uint8_t bmp_signature[] = { 0xff, 0x7f, 'N', 'V', 0x0 };
	int offset;

	offset = findstr(bios->data, bios->length,
					bit_signature, sizeof(bit_signature));
	if (offset) {
		NV_TRACE(dev, "BIT BIOS found\n");
		return parse_bit_structure(bios, offset + 6);
	}

	offset = findstr(bios->data, bios->length,
					bmp_signature, sizeof(bmp_signature));
	if (offset) {
		NV_TRACE(dev, "BMP BIOS found\n");
		return parse_bmp_structure(dev, bios, offset);
	}

	NV_ERROR(dev, "No known BIOS signature found\n");
	return -ENODEV;
}

int
nouveau_run_vbios_init(struct drm_device *dev)
{
	struct drm_nouveau_private *dev_priv = dev->dev_private;
	struct nvbios *bios = &dev_priv->vbios;
	int i, ret = 0;

	/* Reset the BIOS head to 0. */
	bios->state.crtchead = 0;

	if (bios->major_version < 5)	/* BMP only */
		load_nv17_hw_sequencer_ucode(dev, bios);

	if (bios->execute) {
		bios->fp.last_script_invoc = 0;
		bios->fp.lvds_init_run = false;
	}

	parse_init_tables(bios);

	/*
	 * Runs some additional script seen on G8x VBIOSen.  The VBIOS'
	 * parser will run this right after the init tables, the binary
	 * driver appears to run it at some point later.
	 */
	if (bios->some_script_ptr) {
		struct init_exec iexec = {true, false};

		NV_INFO(dev, "Parsing VBIOS init table at offset 0x%04X\n",
			bios->some_script_ptr);
		parse_init_table(bios, bios->some_script_ptr, &iexec);
	}

	if (dev_priv->card_type >= NV_50) {
		for (i = 0; i < bios->dcb.entries; i++) {
			nouveau_bios_run_display_table(dev,
						       &bios->dcb.entry[i],
						       0, 0);
		}
	}

	return ret;
}

static void
nouveau_bios_i2c_devices_takedown(struct drm_device *dev)
{
	struct drm_nouveau_private *dev_priv = dev->dev_private;
	struct nvbios *bios = &dev_priv->vbios;
	struct dcb_i2c_entry *entry;
	int i;

	entry = &bios->dcb.i2c[0];
	for (i = 0; i < DCB_MAX_NUM_I2C_ENTRIES; i++, entry++)
		nouveau_i2c_fini(dev, entry);
}

static bool
nouveau_bios_posted(struct drm_device *dev)
{
	struct drm_nouveau_private *dev_priv = dev->dev_private;
	unsigned htotal;

	if (dev_priv->chipset >= NV_50) {
		if (NVReadVgaCrtc(dev, 0, 0x00) == 0 &&
		    NVReadVgaCrtc(dev, 0, 0x1a) == 0)
			return false;
		return true;
	}

	htotal  = NVReadVgaCrtc(dev, 0, 0x06);
	htotal |= (NVReadVgaCrtc(dev, 0, 0x07) & 0x01) << 8;
	htotal |= (NVReadVgaCrtc(dev, 0, 0x07) & 0x20) << 4;
	htotal |= (NVReadVgaCrtc(dev, 0, 0x25) & 0x01) << 10;
	htotal |= (NVReadVgaCrtc(dev, 0, 0x41) & 0x01) << 11;

	return (htotal != 0);
}

int
nouveau_bios_init(struct drm_device *dev)
{
	struct drm_nouveau_private *dev_priv = dev->dev_private;
	struct nvbios *bios = &dev_priv->vbios;
	int ret;

	if (!NVInitVBIOS(dev))
		return -ENODEV;

	ret = nouveau_parse_vbios_struct(dev);
	if (ret)
		return ret;

	ret = parse_dcb_table(dev, bios, nv_two_heads(dev));
	if (ret)
		return ret;

	fixup_legacy_i2c(bios);
	fixup_legacy_connector(bios);

	if (!bios->major_version)	/* we don't run version 0 bios */
		return 0;

	/* init script execution disabled */
	bios->execute = false;

	/* ... unless card isn't POSTed already */
	if (!nouveau_bios_posted(dev)) {
		NV_INFO(dev, "Adaptor not initialised, "
			"running VBIOS init tables.\n");
		bios->execute = true;
	}

	ret = nouveau_run_vbios_init(dev);
	if (ret)
		return ret;

	/* feature_byte on BMP is poor, but init always sets CR4B */
	if (bios->major_version < 5)
		bios->is_mobile = NVReadVgaCrtc(dev, 0, NV_CIO_CRE_4B) & 0x40;

	/* all BIT systems need p_f_m_t for digital_min_front_porch */
	if (bios->is_mobile || bios->major_version >= 5)
		ret = parse_fp_mode_table(dev, bios);

	/* allow subsequent scripts to execute */
	bios->execute = true;

	return 0;
}

void
nouveau_bios_takedown(struct drm_device *dev)
{
	nouveau_bios_i2c_devices_takedown(dev);
}<|MERGE_RESOLUTION|>--- conflicted
+++ resolved
@@ -211,22 +211,6 @@
 	{ "PCIROM", load_vbios_pci, true },
 	{ "ACPI", load_vbios_acpi, true },
 };
-<<<<<<< HEAD
-
-static bool NVShadowVBIOS(struct drm_device *dev, uint8_t *data)
-{
-	const int nr_methods = ARRAY_SIZE(shadow_methods);
-	struct methods *methods = shadow_methods;
-	int testscore = 3;
-	int scores[nr_methods], i;
-
-	if (nouveau_vbios) {
-		for (i = 0; i < nr_methods; i++)
-			if (!strcasecmp(nouveau_vbios, methods[i].desc))
-				break;
-
-		if (i < nr_methods) {
-=======
 #define NUM_SHADOW_METHODS ARRAY_SIZE(shadow_methods)
 
 static bool NVShadowVBIOS(struct drm_device *dev, uint8_t *data)
@@ -241,7 +225,6 @@
 				break;
 
 		if (i < NUM_SHADOW_METHODS) {
->>>>>>> 05991110
 			NV_INFO(dev, "Attempting to use BIOS image from %s\n",
 				methods[i].desc);
 
@@ -253,11 +236,7 @@
 		NV_ERROR(dev, "VBIOS source \'%s\' invalid\n", nouveau_vbios);
 	}
 
-<<<<<<< HEAD
-	for (i = 0; i < nr_methods; i++) {
-=======
 	for (i = 0; i < NUM_SHADOW_METHODS; i++) {
->>>>>>> 05991110
 		NV_TRACE(dev, "Attempting to load BIOS image from %s\n",
 			 methods[i].desc);
 		data[0] = data[1] = 0;	/* avoid reuse of previous image */
@@ -268,11 +247,7 @@
 	}
 
 	while (--testscore > 0) {
-<<<<<<< HEAD
-		for (i = 0; i < nr_methods; i++) {
-=======
 		for (i = 0; i < NUM_SHADOW_METHODS; i++) {
->>>>>>> 05991110
 			if (scores[i] == testscore) {
 				NV_TRACE(dev, "Using BIOS image from %s\n",
 					 methods[i].desc);
